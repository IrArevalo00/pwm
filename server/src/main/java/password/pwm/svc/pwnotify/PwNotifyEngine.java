/*
 * Password Management Servlets (PWM)
 * http://www.pwm-project.org
 *
 * Copyright (c) 2006-2009 Novell, Inc.
 * Copyright (c) 2009-2021 The PWM Project
 *
 * Licensed under the Apache License, Version 2.0 (the "License");
 * you may not use this file except in compliance with the License.
 * You may obtain a copy of the License at
 *
 *     http://www.apache.org/licenses/LICENSE-2.0
 *
 * Unless required by applicable law or agreed to in writing, software
 * distributed under the License is distributed on an "AS IS" BASIS,
 * WITHOUT WARRANTIES OR CONDITIONS OF ANY KIND, either express or implied.
 * See the License for the specific language governing permissions and
 * limitations under the License.
 */

package password.pwm.svc.pwnotify;

import com.novell.ldapchai.ChaiUser;
import password.pwm.PwmDomain;
import password.pwm.bean.EmailItemBean;
import password.pwm.bean.UserIdentity;
import password.pwm.config.PwmSetting;
import password.pwm.config.value.data.UserPermission;
import password.pwm.error.PwmError;
import password.pwm.error.PwmOperationalException;
import password.pwm.error.PwmUnrecoverableException;
import password.pwm.ldap.LdapOperationsHelper;
import password.pwm.ldap.UserInfo;
import password.pwm.ldap.UserInfoFactory;
import password.pwm.ldap.permission.UserPermissionUtility;
import password.pwm.svc.PwmService;
import password.pwm.svc.node.NodeService;
import password.pwm.svc.stats.Statistic;
import password.pwm.svc.stats.StatisticsClient;
import password.pwm.util.PwmScheduler;
import password.pwm.util.i18n.LocaleHelper;
import password.pwm.util.java.CollectionUtil;
import password.pwm.util.java.ConditionalTaskExecutor;
import password.pwm.util.java.JavaHelper;
import password.pwm.util.java.StringUtil;
import password.pwm.util.java.TimeDuration;
import password.pwm.util.logging.PwmLogger;
import password.pwm.util.macro.MacroRequest;

import java.io.IOException;
import java.io.Writer;
import java.time.Duration;
import java.time.Instant;
import java.time.temporal.ChronoUnit;
import java.util.LinkedList;
import java.util.List;
import java.util.Locale;
import java.util.Optional;
<<<<<<< HEAD
import java.util.Queue;
import java.util.concurrent.LinkedBlockingDeque;
import java.util.concurrent.ThreadFactory;
=======
>>>>>>> d1056a2d
import java.util.concurrent.ThreadPoolExecutor;
import java.util.concurrent.atomic.AtomicInteger;

public class PwNotifyEngine
{
    private static final PwmLogger LOGGER = PwmLogger.forClass( PwNotifyEngine.class );

    private static final int MAX_LOG_SIZE = 1024 * 1024 * 1024;

    private final PwNotifyService pwNotifyService;
    private final PwNotifySettings settings;
    private final PwmDomain pwmDomain;
    private final Writer debugWriter;
    private final StringBuffer internalLog = new StringBuffer(  );
    private final List<UserPermission> permissionList;
    private final PwNotifyStorageService storageService;

    private final ConditionalTaskExecutor debugOutputTask = ConditionalTaskExecutor.forPeriodicTask(
            this::periodicDebugOutput,
            TimeDuration.MINUTE.asDuration()
    );

    private final AtomicInteger examinedCount = new AtomicInteger( 0 );
    private final AtomicInteger noticeCount = new AtomicInteger( 0 );
    private Instant startTime;

    private volatile boolean running;

    PwNotifyEngine(
            final PwNotifyService pwNotifyService,
            final PwmDomain pwmDomain,
            final PwNotifyStorageService storageService,
            final Writer debugWriter
    )
    {
        this.pwNotifyService = pwNotifyService;
        this.pwmDomain = pwmDomain;
        this.storageService = storageService;
        this.settings = PwNotifySettings.fromConfiguration( pwmDomain.getConfig() );
        this.debugWriter = debugWriter;
        this.permissionList = pwmDomain.getConfig().readSettingAsUserPermission( PwmSetting.PW_EXPY_NOTIFY_PERMISSION );
    }

    public boolean isRunning()
    {
        return running;
    }

    public String getDebugLog()
    {
        return internalLog.toString();
    }

    private boolean checkIfRunningOnMaster( )
    {
        if ( !pwmDomain.getPwmApplication().getPwmEnvironment().isInternalRuntimeInstance() )
        {
            final NodeService nodeService = pwmDomain.getPwmApplication().getNodeService();
            if ( nodeService != null && nodeService.isMaster() )
            {
                return true;
            }
        }

        return false;
    }

    boolean canRunOnThisServer()
    {
        return checkIfRunningOnMaster();
    }

    void executeJob( )
            throws PwmOperationalException, PwmUnrecoverableException
    {
        startTime = Instant.now();
        examinedCount.set( 0 );
        noticeCount.set( 0 );
        try
        {
            internalLog.delete( 0, internalLog.length() );
            running = true;

            if ( !canRunOnThisServer() || pwNotifyService.status() == PwmService.STATUS.CLOSED )
            {
                return;
            }

            if ( CollectionUtil.isEmpty( permissionList ) )
            {
                log( "no users are included in permission list setting "
                        + PwmSetting.PW_EXPY_NOTIFY_PERMISSION.toMenuLocationDebug( null, null )
                        + ", exiting."
                );
                return;
            }

            log( "starting job, beginning ldap search" );
            final Queue<UserIdentity> workQueue = new LinkedList<>( UserPermissionUtility.discoverMatchingUsers(
                    pwmDomain,
                    permissionList, pwNotifyService.getSessionLabel(), settings.getMaxLdapSearchSize(),
                    settings.getSearchTimeout() ) );

            log( "ldap search complete, examining users..." );

            final ThreadPoolExecutor threadPoolExecutor = createExecutor( pwmDomain );
            while ( workQueue.peek() != null )
            {
                if ( !checkIfRunningOnMaster() || pwNotifyService.status() == PwmService.STATUS.CLOSED )
                {
                    final String msg = "job interrupted, server is no longer the cluster master.";
                    log( msg );
                    throw PwmUnrecoverableException.newException( PwmError.ERROR_SERVICE_NOT_AVAILABLE, msg );
                }

                threadPoolExecutor.submit( new ProcessJob( workQueue.poll() ) );
            }

            JavaHelper.closeAndWaitExecutor( threadPoolExecutor, TimeDuration.DAY );

            log( "job complete, " + examinedCount + " users evaluated in " + TimeDuration.fromCurrent( startTime ).asCompactString()
                    + ", sent " + noticeCount + " notices."
            );
        }
        catch ( final PwmUnrecoverableException | PwmOperationalException e )
        {
            log( "error while executing job: " + e.getMessage() );
            throw e;
        }
        finally
        {
            running = false;
        }
    }

    private void periodicDebugOutput()
    {
        final String msg = "job in progress, " + examinedCount + " users evaluated in "
                + TimeDuration.fromCurrent( startTime ).asCompactString()
                + ", sent " + noticeCount + " notices.";
        log( msg );
    }

    private class ProcessJob implements Runnable
    {
        final UserIdentity userIdentity;

        ProcessJob( final UserIdentity userIdentity )
        {
            this.userIdentity = userIdentity;
        }

        @Override
        public void run()
        {
            try
            {
                processUserIdentity( userIdentity );
                debugOutputTask.conditionallyExecuteTask();
            }
            catch ( final Exception e )
            {
                LOGGER.trace( () -> "unexpected error processing user '" + userIdentity.toDisplayString() + "', error: " + e.getMessage() );
            }
        }
    }

    private void processUserIdentity(
            final UserIdentity userIdentity
    )
            throws PwmUnrecoverableException
    {
        if ( !canRunOnThisServer() || pwNotifyService.status() == PwmService.STATUS.CLOSED )
        {
            return;
        }

        examinedCount.incrementAndGet();
        final ChaiUser theUser = pwmDomain.getProxiedChaiUser( pwNotifyService.getSessionLabel(), userIdentity );
        final Instant passwordExpirationTime = LdapOperationsHelper.readPasswordExpirationTime( theUser );

        if ( passwordExpirationTime == null )
        {
            LOGGER.trace( pwNotifyService.getSessionLabel(), () -> "skipping user '" + userIdentity.toDisplayString() + "', has no password expiration" );
            return;
        }

        if ( passwordExpirationTime.isBefore( Instant.now() ) )
        {
            LOGGER.trace( pwNotifyService.getSessionLabel(), () -> "skipping user '" + userIdentity.toDisplayString() + "', password expiration is in the past" );
            return;
        }

        final int nextDayInterval = figureNextDayInterval( passwordExpirationTime );
        if ( nextDayInterval < 1 )
        {
            LOGGER.trace( pwNotifyService.getSessionLabel(), () -> "skipping user '" + userIdentity.toDisplayString() + "', password expiration time is not within an interval" );
            return;
        }

        if ( checkIfNoticeAlreadySent( userIdentity, passwordExpirationTime, nextDayInterval ) )
        {
            log( "notice for interval " + nextDayInterval + " already sent for " + userIdentity.toDisplayString() );
            return;
        }

        log( "sending notice to " + userIdentity.toDisplayString() + " for interval " + nextDayInterval );
        storageService.writeStoredUserState( userIdentity, pwNotifyService.getSessionLabel(), new PwNotifyUserStatus( passwordExpirationTime, Instant.now(), nextDayInterval ) );
        sendNoticeEmail( userIdentity );
    }

    private int figureNextDayInterval(
            final Instant passwordExpirationTime
    )
    {
        final long maxSecondsAfterExpiration = TimeDuration.DAY.as( TimeDuration.Unit.SECONDS );
        int nextDayInterval = -1;
        for ( final int configuredDayInterval : settings.getNotificationIntervals() )
        {
            final Instant futureConfiguredDayInterval = Instant.now().plus( configuredDayInterval, ChronoUnit.DAYS );
            final long secondsUntilConfiguredInterval = Duration.between( Instant.now(), futureConfiguredDayInterval ).abs().getSeconds();
            final long secondsUntilPasswordExpiration = Duration.between( Instant.now(), passwordExpirationTime ).abs().getSeconds();
            if ( secondsUntilPasswordExpiration < secondsUntilConfiguredInterval )
            {
                final long secondsBetweenIntervalAndExpiration = Duration.between( futureConfiguredDayInterval, passwordExpirationTime ).abs().getSeconds();
                if ( secondsBetweenIntervalAndExpiration < maxSecondsAfterExpiration )
                {
                    nextDayInterval = configuredDayInterval;
                }
            }
        }

        return nextDayInterval;
    }

    private boolean checkIfNoticeAlreadySent(
            final UserIdentity userIdentity,
            final Instant passwordExpirationTime,
            final int interval
    )
            throws PwmUnrecoverableException
    {
        final Optional<PwNotifyUserStatus> optionalStoredState = storageService.readStoredUserState( userIdentity, pwNotifyService.getSessionLabel() );

        if ( !optionalStoredState.isPresent() )
        {
            return false;
        }

        final PwNotifyUserStatus storedState = optionalStoredState.get();
        if ( storedState.getExpireTime() == null || !storedState.getExpireTime().equals( passwordExpirationTime ) )
        {
            return false;
        }

        if ( storedState.getInterval() == 0 || storedState.getInterval() != interval )
        {
            return false;
        }

        return true;
    }

    private void sendNoticeEmail( final UserIdentity userIdentity )
            throws PwmUnrecoverableException
    {
        final UserInfo userInfoBean = UserInfoFactory.newUserInfoUsingProxyForOfflineUser(
                pwmDomain.getPwmApplication(),
                pwNotifyService.getSessionLabel(),
                userIdentity
        );
        final Locale ldapLocale = LocaleHelper.parseLocaleString( userInfoBean.getLanguage() );
        final MacroRequest macroRequest = MacroRequest.forUser( pwmDomain.getPwmApplication(), ldapLocale, pwNotifyService.getSessionLabel(), userIdentity );
        final EmailItemBean emailItemBean = pwmDomain.getConfig().readSettingAsEmail(
                PwmSetting.EMAIL_PW_EXPIRATION_NOTICE,
                ldapLocale
        );

        noticeCount.incrementAndGet();
        StatisticsClient.incrementStat( pwmDomain, Statistic.PWNOTIFY_EMAILS_SENT );
        pwmDomain.getPwmApplication().getEmailQueue().submitEmail( emailItemBean, userInfoBean, macroRequest );
    }

    private void log( final String output )
    {
        final String msg = StringUtil.toIsoDate( Instant.now() )
                + " "
                + output
                + "\n";

        if ( debugWriter != null )
        {
            try
            {
                debugWriter.append( msg );
                debugWriter.flush();
            }
            catch ( final IOException e )
            {
                LOGGER.warn( pwNotifyService.getSessionLabel(), () -> "unexpected IO error writing to debugWriter: " + e.getMessage() );
            }
        }

        internalLog.append( msg );
        while ( internalLog.length() > MAX_LOG_SIZE )
        {
            final int nextLf = internalLog.indexOf( "\n" );
            if ( nextLf > 0 )
            {
                internalLog.delete( 0, nextLf );
            }
            else
            {
                internalLog.delete( 0, Math.max( 1024, internalLog.length() ) );
            }
        }

        LOGGER.trace( pwNotifyService.getSessionLabel(), () -> output );
    }

    private ThreadPoolExecutor createExecutor( final PwmDomain pwmDomain )
    {
        return PwmScheduler.makeMultiThreadExecutor(
                10,
                pwmDomain.getPwmApplication(),
                pwNotifyService.getSessionLabel(),
                PwNotifyEngine.class );
    }
}<|MERGE_RESOLUTION|>--- conflicted
+++ resolved
@@ -52,16 +52,10 @@
 import java.time.Duration;
 import java.time.Instant;
 import java.time.temporal.ChronoUnit;
-import java.util.LinkedList;
+import java.util.Iterator;
 import java.util.List;
 import java.util.Locale;
 import java.util.Optional;
-<<<<<<< HEAD
-import java.util.Queue;
-import java.util.concurrent.LinkedBlockingDeque;
-import java.util.concurrent.ThreadFactory;
-=======
->>>>>>> d1056a2d
 import java.util.concurrent.ThreadPoolExecutor;
 import java.util.concurrent.atomic.AtomicInteger;
 
@@ -160,15 +154,16 @@
             }
 
             log( "starting job, beginning ldap search" );
-            final Queue<UserIdentity> workQueue = new LinkedList<>( UserPermissionUtility.discoverMatchingUsers(
+            final Iterator<UserIdentity> workQueue = UserPermissionUtility.discoverMatchingUsers(
                     pwmDomain,
                     permissionList, pwNotifyService.getSessionLabel(), settings.getMaxLdapSearchSize(),
-                    settings.getSearchTimeout() ) );
+                    settings.getSearchTimeout()
+            );
 
             log( "ldap search complete, examining users..." );
 
             final ThreadPoolExecutor threadPoolExecutor = createExecutor( pwmDomain );
-            while ( workQueue.peek() != null )
+            while ( workQueue.hasNext() )
             {
                 if ( !checkIfRunningOnMaster() || pwNotifyService.status() == PwmService.STATUS.CLOSED )
                 {
@@ -177,7 +172,7 @@
                     throw PwmUnrecoverableException.newException( PwmError.ERROR_SERVICE_NOT_AVAILABLE, msg );
                 }
 
-                threadPoolExecutor.submit( new ProcessJob( workQueue.poll() ) );
+                threadPoolExecutor.submit( new ProcessJob( workQueue.next() ) );
             }
 
             JavaHelper.closeAndWaitExecutor( threadPoolExecutor, TimeDuration.DAY );

/*
 * Password Management Servlets (PWM)
 * http://www.pwm-project.org
 *
 * Copyright (c) 2006-2009 Novell, Inc.
 * Copyright (c) 2009-2021 The PWM Project
 *
 * Licensed under the Apache License, Version 2.0 (the "License");
 * you may not use this file except in compliance with the License.
 * You may obtain a copy of the License at
 *
 *     http://www.apache.org/licenses/LICENSE-2.0
 *
 * Unless required by applicable law or agreed to in writing, software
 * distributed under the License is distributed on an "AS IS" BASIS,
 * WITHOUT WARRANTIES OR CONDITIONS OF ANY KIND, either express or implied.
 * See the License for the specific language governing permissions and
 * limitations under the License.
 */

package password.pwm.svc.email;

import jakarta.mail.Message;
import jakarta.mail.MessagingException;
import jakarta.mail.Transport;
import password.pwm.PwmApplication;
import password.pwm.PwmApplicationMode;
import password.pwm.bean.DomainID;
import password.pwm.bean.EmailItemBean;
import password.pwm.config.AppConfig;
import password.pwm.config.option.DataStorageMethod;
import password.pwm.error.ErrorInformation;
import password.pwm.error.PwmError;
import password.pwm.error.PwmException;
import password.pwm.error.PwmOperationalException;
import password.pwm.error.PwmUnrecoverableException;
import password.pwm.health.HealthMessage;
import password.pwm.health.HealthRecord;
import password.pwm.ldap.UserInfo;
import password.pwm.svc.AbstractPwmService;
import password.pwm.svc.PwmService;
import password.pwm.svc.stats.Statistic;
import password.pwm.svc.stats.StatisticsClient;
import password.pwm.util.java.ConditionalTaskExecutor;
import password.pwm.util.java.JavaHelper;
import password.pwm.util.java.JsonUtil;
import password.pwm.util.java.StatisticCounterBundle;
import password.pwm.util.java.StringUtil;
import password.pwm.util.java.TimeDuration;
import password.pwm.util.localdb.LocalDB;
import password.pwm.util.localdb.LocalDBStoredQueue;
import password.pwm.util.localdb.WorkQueueProcessor;
import password.pwm.util.logging.PwmLogger;
import password.pwm.util.macro.MacroRequest;

import java.time.Instant;
import java.util.ArrayList;
import java.util.Collections;
import java.util.List;
import java.util.Map;
import java.util.Set;
import java.util.TreeMap;
import java.util.concurrent.atomic.AtomicReference;
import java.util.concurrent.locks.ReentrantLock;

/**
 * @author Jason D. Rivard
 */
public class EmailService extends AbstractPwmService implements PwmService
{
    private static final PwmLogger LOGGER = PwmLogger.forClass( EmailService.class );

    private WorkQueueProcessor<EmailItemBean> workQueueProcessor;
    private EmailServiceSettings emailServiceSettings;
    private EmailConnectionPool connectionPool = EmailConnectionPool.emptyConnectionPool();

    private final AtomicReference<ErrorInformation> lastSendError = new AtomicReference<>();

    private final ConditionalTaskExecutor statsLogger = ConditionalTaskExecutor.forPeriodicTask( this::logStats, TimeDuration.MINUTE );
    private final ReentrantLock submitLock = new ReentrantLock();

    @Override
    protected Set<PwmApplication.Condition> openConditions()
    {
        return Collections.emptySet();
    }

    @Override
    public STATUS postAbstractInit( final PwmApplication pwmApplication, final DomainID domainID )
            throws PwmException
    {
        this.emailServiceSettings = EmailServiceSettings.fromConfiguration( this.getPwmApplication().getConfig() );
        LOGGER.trace( () -> "initializing with settings: " + JsonUtil.serialize( emailServiceSettings ) );

        final List<EmailServer> servers;
        try
        {
            servers = new ArrayList<>( EmailServerUtil.makeEmailServersMap( this.getPwmApplication().getConfig() ) );
        }
        catch ( final PwmUnrecoverableException e )
        {
            setStartupError( e.getErrorInformation() );
            LOGGER.error( () -> "unable to startup email service: " + e.getMessage() );
            return STATUS.CLOSED;
        }

        if ( servers.isEmpty() )
        {
            LOGGER.debug( () -> "no email servers configured, will remain closed" );
            return STATUS.CLOSED;
        }

        if ( this.getPwmApplication().getLocalDB() == null || this.getPwmApplication().getLocalDB().status() != LocalDB.Status.OPEN )
        {
            LOGGER.debug( () -> "localDB is not open, EmailService will remain closed" );
            return STATUS.CLOSED;

        }

        LOGGER.debug( () -> "starting with settings: " + JsonUtil.serialize( emailServiceSettings ) );

        final WorkQueueProcessor.Settings settings = WorkQueueProcessor.Settings.builder()
                .maxEvents( emailServiceSettings.getQueueMaxItems() )
                .retryDiscardAge( emailServiceSettings.getQueueDiscardAge() )
                .retryInterval( emailServiceSettings.getQueueRetryTimeout() )
                .preThreads( emailServiceSettings.getMaxThreads() )
                .build();
        final LocalDBStoredQueue localDBStoredQueue = LocalDBStoredQueue.createLocalDBStoredQueue(
                this.getPwmApplication(), this.getPwmApplication().getLocalDB(), LocalDB.DB.EMAIL_QUEUE );

        workQueueProcessor = new WorkQueueProcessor<>( this.getPwmApplication(), localDBStoredQueue, settings, new EmailItemProcessor(), this.getClass() );

        connectionPool = new EmailConnectionPool( servers, emailServiceSettings );

        statsLogger.conditionallyExecuteTask();

        return STATUS.OPEN;
    }

    @Override
    public void close( )
    {
        setStatus( STATUS.CLOSED );
        if ( workQueueProcessor != null )
        {
            workQueueProcessor.close();
            workQueueProcessor = null;
        }
        if ( connectionPool != null )
        {
            connectionPool.close();
            connectionPool = EmailConnectionPool.emptyConnectionPool();
        }
    }

    @Override
    public List<HealthRecord> serviceHealthCheck( )
    {
        if ( getStartupError() != null )
        {
            return Collections.singletonList( HealthRecord.forMessage(
                    DomainID.systemId(),
                    HealthMessage.ServiceClosed,
                    this.getClass().getSimpleName(),
                    getStartupError().toDebugStr() ) );
        }

        if ( getPwmApplication().getLocalDB() == null || getPwmApplication().getLocalDB().status() != LocalDB.Status.OPEN )
        {
            return Collections.singletonList( HealthRecord.forMessage(
                    DomainID.systemId(),
                    HealthMessage.ServiceClosed_LocalDBUnavail,
                    this.getClass().getSimpleName() ) );
        }

        if ( getPwmApplication().getApplicationMode() == PwmApplicationMode.READ_ONLY )
        {
            return Collections.singletonList( HealthRecord.forMessage(
                    DomainID.systemId(),
                    HealthMessage.ServiceClosed_AppReadOnly,
                    this.getClass().getSimpleName() ) );
        }

        final List<HealthRecord> records = new ArrayList<>( );
        {
            final ErrorInformation lastError = lastSendError.get();
            if ( lastError != null )
            {
                records.add( HealthRecord.forMessage(
                        DomainID.systemId(),
                        HealthMessage.Email_SendFailure,
                        lastError.toDebugStr() ) );

            }
        }

        records.addAll( EmailServerUtil.checkAllConfiguredServers( connectionPool.getServers() ) );

        return Collections.unmodifiableList( records );
    }

    @Override
    public ServiceInfoBean serviceInfo( )
    {
        if ( status() == STATUS.OPEN )
        {
            return ServiceInfoBean.builder()
                    .storageMethod( DataStorageMethod.LOCALDB )
                    .debugProperties( stats() )
                    .build();
        }

        return ServiceInfoBean.builder()
                .debugProperties( stats() )
                .build();
    }

    public int queueSize( )
    {
        return workQueueProcessor == null
                ? 0
                : workQueueProcessor.queueSize();
    }

    public Instant eldestItem( )
    {
        return workQueueProcessor == null
                ? null
                : workQueueProcessor.eldestItem();
    }

    private class EmailItemProcessor implements WorkQueueProcessor.ItemProcessor<EmailItemBean>
    {
        @Override
        public WorkQueueProcessor.ProcessResult process( final EmailItemBean workItem )
        {
            return sendItem( workItem );
        }

        @Override
        public String convertToDebugString( final EmailItemBean emailItemBean )
        {
            return emailItemBean.toDebugString();
        }
    }

    private void logStats()
    {
        LOGGER.trace( () -> "stats: " + StringUtil.mapToString( stats() ) );
    }


    private Map<String, String> stats()
    {
        final Map<String, String> stats = new TreeMap<>( );
        if ( workQueueProcessor != null )
        {
            stats.putAll( workQueueProcessor.debugInfo() );
            stats.put( "workQueueSize", String.valueOf( workQueueProcessor.queueSize() ) );
        }
        if ( connectionPool != null )
        {
            stats.put( "idleConnections", Integer.toString( connectionPool.idleConnectionCount() ) );
            stats.put( "activeConnections", Integer.toString( connectionPool.activeConnectionCount() ) );

            for ( final EmailServer emailServer : connectionPool.getServers() )
            {
                final StatisticCounterBundle<EmailServer.ServerStat> serverStats = emailServer.getConnectionStats();
                for ( final EmailServer.ServerStat serverStat : EmailServer.ServerStat.values() )
                {
                    final String name = serverStat.name() + "[" + emailServer.getId() + "]";
                    stats.put( name, String.valueOf( serverStats.get( serverStat ) ) );
                }
                {
                    final String name = "averageSendTime[" + emailServer.getId() + "]";
                    final TimeDuration value = emailServer.getAverageSendTime().getAverageAsDuration();
                    stats.put( name, value.asCompactString() );

                }
            }
        }
        stats.put( "maxThreads", String.valueOf( emailServiceSettings.getMaxThreads() ) );

        return Collections.unmodifiableMap( stats );
    }

    private boolean determineIfItemCanBeDelivered( final EmailItemBean emailItem )
    {
        if ( status() != STATUS.OPEN )
        {
            LOGGER.debug( () -> "discarding email send event, no service is not running" );
            return false;
        }

        try
        {
            validateEmailItem( emailItem );
            return true;
        }
        catch ( final PwmOperationalException e )
        {
            LOGGER.debug( () -> "discarding email send event: " + e.getMessage() );
        }
        return false;
    }

    private static void validateEmailItem( final EmailItemBean emailItem )
            throws PwmOperationalException
    {


        if ( StringUtil.isEmpty( emailItem.getFrom() ) )
        {
            throw new PwmOperationalException( new ErrorInformation( PwmError.ERROR_EMAIL_SEND_FAILURE,
                    "missing from address in email item" ) );
        }

        if ( StringUtil.isEmpty( emailItem.getTo() ) )
        {
            throw new PwmOperationalException( new ErrorInformation( PwmError.ERROR_EMAIL_SEND_FAILURE,
                    "missing to address in email item" ) );
        }

        if ( StringUtil.isEmpty( emailItem.getSubject() ) )
        {
            throw new PwmOperationalException( new ErrorInformation( PwmError.ERROR_EMAIL_SEND_FAILURE,
                    "missing subject in email item" ) );
        }

        if ( StringUtil.isEmpty( emailItem.getBodyPlain() ) && StringUtil.isEmpty( emailItem.getBodyHtml() ) )
        {
            throw new PwmOperationalException( new ErrorInformation( PwmError.ERROR_EMAIL_SEND_FAILURE,
                    "missing body in email item" ) );
        }
    }

    public void submitEmail(
            final EmailItemBean emailItem,
            final UserInfo userInfo,
            final MacroRequest macroRequest
    )
            throws PwmUnrecoverableException
    {
        submitEmailImpl( emailItem, userInfo, macroRequest, false );
    }

    public void submitEmailImmediate(
            final EmailItemBean emailItem,
            final UserInfo userInfo,
            final MacroRequest macroRequest
    )
            throws PwmUnrecoverableException
    {
        submitEmailImpl( emailItem, userInfo, macroRequest, true );
    }

    private void submitEmailImpl(
            final EmailItemBean emailItem,
            final UserInfo userInfo,
            final MacroRequest macroRequest,
            final boolean immediate
    )
            throws PwmUnrecoverableException
    {
        if ( emailItem == null )
        {
            return;
        }

        if ( status != STATUS.OPEN )
        {
            LOGGER.trace( () -> "email service is closed, discarding email job: " + emailItem.toDebugString() );
            return;
        }

        submitLock.lock();
        try
        {
            final EmailItemBean finalBean;
            {
                EmailItemBean workingItemBean = emailItem;
                if ( ( emailItem.getTo() == null || emailItem.getTo().isEmpty() ) && userInfo != null )
                {
                    final String toAddress = userInfo.getUserEmailAddress();
                    workingItemBean = EmailServerUtil.newEmailToAddress( workingItemBean, toAddress );
                }

                if ( macroRequest != null )
                {
                    workingItemBean = EmailServerUtil.applyMacrosToEmail( workingItemBean, macroRequest );
                }

                if ( StringUtil.isEmpty( workingItemBean.getTo() ) )
                {
                    LOGGER.error( () -> "no destination address available for email, skipping; email: " + emailItem.toDebugString() );
                }

                if ( !determineIfItemCanBeDelivered( emailItem ) )
                {
                    return;
                }
                finalBean = workingItemBean;
            }

            try
            {
                if ( immediate )
                {
                    workQueueProcessor.submitImmediate( finalBean );
                }
                else
                {
                    workQueueProcessor.submit( finalBean );
                }
            }
            catch ( final PwmOperationalException e )
            {
                LOGGER.warn( () -> "unable to add email to queue: " + e.getMessage() );
            }
        }
        finally
        {
            submitLock.unlock();
        }

        statsLogger.conditionallyExecuteTask();
    }

<<<<<<< HEAD
    private void checkIfServiceIsOpen()
            throws PwmUnrecoverableException
    {
        if ( STATUS.OPEN != status() )
        {
            throw new PwmUnrecoverableException( PwmError.ERROR_SERVICE_NOT_AVAILABLE, "email service is closed and will not accent new jobs" );
        }
    }

=======
>>>>>>> 610ac2fe
    public static void sendEmailSynchronous(
            final EmailServer emailServer,
            final AppConfig domainConfig,
            final EmailItemBean emailItem,
            final MacroRequest macroRequest
    )
            throws PwmOperationalException, PwmUnrecoverableException

    {
        try
        {
            validateEmailItem( emailItem );
            EmailItemBean workingItemBean = emailItem;
            if ( macroRequest != null )
            {
                workingItemBean = EmailServerUtil.applyMacrosToEmail( workingItemBean, macroRequest );
            }
            final Transport transport = EmailServerUtil.makeSmtpTransport( emailServer );
            final List<Message> messages = EmailServerUtil.convertEmailItemToMessages(
                    workingItemBean,
                    domainConfig,
                    emailServer
            );

            for ( final Message message : messages )
            {
                message.saveChanges();
                transport.sendMessage( message, message.getAllRecipients() );
            }
            transport.close();
        }
        catch ( final MessagingException e )
        {
            final String errorMsg = "error sending message: " + e.getMessage();
            final ErrorInformation errorInformation = new ErrorInformation( PwmError.ERROR_EMAIL_SEND_FAILURE, errorMsg );
            throw new PwmUnrecoverableException( errorInformation );
        }
    }

    private WorkQueueProcessor.ProcessResult sendItem( final EmailItemBean emailItemBean )
    {
        try
        {
            executeEmailSend( emailItemBean );
            return WorkQueueProcessor.ProcessResult.SUCCESS;
        }
        catch ( final MessagingException | PwmException e )
        {
            if ( EmailServerUtil.examineSendFailure( e, emailServiceSettings.getRetryableStatusResponses() ) )
            {
                LOGGER.error( () -> "error sending email (" + e.getMessage() + ") " + emailItemBean.toDebugString() + ", will retry" );
                StatisticsClient.incrementStat( getPwmApplication(), Statistic.EMAIL_SEND_FAILURES );
                return WorkQueueProcessor.ProcessResult.RETRY;
            }
            else
            {
                LOGGER.error( () -> "error sending email (" + e.getMessage() + ") " + emailItemBean.toDebugString() + ", permanent failure, discarding message" );
                StatisticsClient.incrementStat( getPwmApplication(), Statistic.EMAIL_SEND_DISCARDS );
                return WorkQueueProcessor.ProcessResult.FAILED;
            }
        }
    }


    private void executeEmailSend( final EmailItemBean emailItemBean )
            throws PwmUnrecoverableException, MessagingException
    {
        final Instant startTime = Instant.now();
        EmailConnection emailConnection = null;

        try
        {
            emailConnection = connectionPool.getConnection();

            final List<Message> messages = EmailServerUtil.convertEmailItemToMessages(
                    emailItemBean,
                    this.getPwmApplication().getConfig(),
                    emailConnection.getEmailServer()
            );

            for ( final Message message : messages )
            {
                message.saveChanges();
                emailConnection.getTransport().sendMessage( message, message.getAllRecipients() );
            }

            emailConnection.incrementSentItems();
            emailConnection.getEmailServer().getConnectionStats().increment( EmailServer.ServerStat.sendCount );
            final TimeDuration sendTime = TimeDuration.fromCurrent( startTime );
            emailConnection.getEmailServer().getAverageSendTime().update( sendTime.asMillis() );
            lastSendError.set( null );

            LOGGER.debug( () -> "sent email: " + emailItemBean.toDebugString(), () -> sendTime );
            StatisticsClient.incrementStat( getPwmApplication(), Statistic.EMAIL_SEND_SUCCESSES );
        }
        catch ( final MessagingException | PwmException e )
        {
            final ErrorInformation errorInformation;
            if ( e instanceof PwmException )
            {
                errorInformation = ( ( PwmException ) e ).getErrorInformation();
            }
            else
            {
                final String errorMsg = "error sending email: " + e.getMessage();
                errorInformation = new ErrorInformation(
                        PwmError.ERROR_EMAIL_SEND_FAILURE,
                        errorMsg,
                        new String[] {
                                emailItemBean.toDebugString(),
                                JavaHelper.readHostileExceptionMessage( e ),
                                }
                );
            }

            if ( emailConnection != null )
            {
                lastSendError.set( errorInformation );
                emailConnection.getEmailServer().getConnectionStats().increment( EmailServer.ServerStat.sendFailures );

            }
            LOGGER.error( errorInformation );
            throw e;
        }
        finally
        {
            if ( emailConnection != null )
            {
                connectionPool.returnEmailConnection( emailConnection );
            }
        }

        statsLogger.conditionallyExecuteTask();
    }


}
<|MERGE_RESOLUTION|>--- conflicted
+++ resolved
@@ -367,7 +367,7 @@
             return;
         }
 
-        if ( status != STATUS.OPEN )
+        if ( status() != STATUS.OPEN )
         {
             LOGGER.trace( () -> "email service is closed, discarding email job: " + emailItem.toDebugString() );
             return;
@@ -426,18 +426,7 @@
         statsLogger.conditionallyExecuteTask();
     }
 
-<<<<<<< HEAD
-    private void checkIfServiceIsOpen()
-            throws PwmUnrecoverableException
-    {
-        if ( STATUS.OPEN != status() )
-        {
-            throw new PwmUnrecoverableException( PwmError.ERROR_SERVICE_NOT_AVAILABLE, "email service is closed and will not accent new jobs" );
-        }
-    }
-
-=======
->>>>>>> 610ac2fe
+
     public static void sendEmailSynchronous(
             final EmailServer emailServer,
             final AppConfig domainConfig,

/*
 * Password Management Servlets (PWM)
 * http://www.pwm-project.org
 *
 * Copyright (c) 2006-2009 Novell, Inc.
 * Copyright (c) 2009-2018 The PWM Project
 *
 * This program is free software; you can redistribute it and/or modify
 * it under the terms of the GNU General Public License as published by
 * the Free Software Foundation; either version 2 of the License, or
 * (at your option) any later version.
 *
 * This program is distributed in the hope that it will be useful,
 * but WITHOUT ANY WARRANTY; without even the implied warranty of
 * MERCHANTABILITY or FITNESS FOR A PARTICULAR PURPOSE.  See the
 * GNU General Public License for more details.
 *
 * You should have received a copy of the GNU General Public License
 * along with this program; if not, write to the Free Software
 * Foundation, Inc., 59 Temple Place, Suite 330, Boston, MA  02111-1307  USA
 */

package password.pwm.svc.cache;

import password.pwm.AppProperty;
import password.pwm.PwmApplication;
import password.pwm.PwmApplicationMode;
import password.pwm.error.PwmException;
import password.pwm.error.PwmUnrecoverableException;
import password.pwm.health.HealthRecord;
import password.pwm.svc.PwmService;
import password.pwm.util.java.ConditionalTaskExecutor;
import password.pwm.util.java.JsonUtil;
import password.pwm.util.java.TimeDuration;
import password.pwm.util.logging.PwmLogger;

import java.io.Serializable;
import java.time.Instant;
import java.util.ArrayList;
import java.util.Collections;
import java.util.HashMap;
import java.util.LinkedHashMap;
import java.util.List;
import java.util.Map;
<<<<<<< HEAD
import java.util.Optional;
=======
import java.util.Objects;
>>>>>>> b65f15f2
import java.util.TreeMap;

public class CacheService implements PwmService
{
    private static final PwmLogger LOGGER = PwmLogger.forClass( CacheService.class );

    private MemoryCacheStore memoryCacheStore;

    private STATUS status = STATUS.NEW;

    private ConditionalTaskExecutor traceDebugOutputter;

    @Override
    public STATUS status( )
    {
        return status;
    }

    @Override
    public void init( final PwmApplication pwmApplication )
            throws PwmException
    {
        final boolean enabled = Boolean.parseBoolean( pwmApplication.getConfig().readAppProperty( AppProperty.CACHE_ENABLE ) );
        if ( !enabled )
        {
            LOGGER.debug( "skipping cache service init due to app property setting" );
            status = STATUS.CLOSED;
            return;
        }

        if ( pwmApplication.getLocalDB() == null )
        {
            LOGGER.debug( "skipping cache service init due to localDB not being available" );
            status = STATUS.CLOSED;
            return;
        }

        if ( pwmApplication.getApplicationMode() == PwmApplicationMode.READ_ONLY )
        {
            LOGGER.debug( "skipping cache service init due to read-only application mode" );
            status = STATUS.CLOSED;
            return;
        }

        status = STATUS.OPENING;
        final int maxMemItems = Integer.parseInt( pwmApplication.getConfig().readAppProperty( AppProperty.CACHE_MEMORY_MAX_ITEMS ) );
        memoryCacheStore = new MemoryCacheStore( maxMemItems );
        this.traceDebugOutputter = new ConditionalTaskExecutor(
                ( ) -> outputTraceInfo(),
                new ConditionalTaskExecutor.TimeDurationPredicate( 1, TimeDuration.Unit.MINUTES )
        );
        status = STATUS.OPEN;
    }

    @Override
    public void close( )
    {
        status = STATUS.CLOSED;
    }

    @Override
    public List<HealthRecord> healthCheck( )
    {
        return Collections.emptyList();
    }

    @Override
    public ServiceInfoBean serviceInfo( )
    {
        final Map<String, String> debugInfo = new TreeMap<>( );
        debugInfo.putAll( JsonUtil.deserializeStringMap( JsonUtil.serialize( memoryCacheStore.getCacheStoreInfo() ) ) );
        debugInfo.putAll( JsonUtil.deserializeStringMap( JsonUtil.serializeMap( memoryCacheStore.storedClassHistogram( "histogram." ) ) ) );
        return new ServiceInfoBean( Collections.emptyList(), debugInfo );
    }

    public Map<String, Serializable> debugInfo( )
    {
        final Map<String, Serializable> debugInfo = new LinkedHashMap<>( );
        debugInfo.put( "memory-statistics", memoryCacheStore.getCacheStoreInfo() );
        debugInfo.put( "memory-items", new ArrayList<Serializable>( memoryCacheStore.getCacheDebugItems() ) );
        debugInfo.put( "memory-histogram", new HashMap<>( memoryCacheStore.storedClassHistogram( "" ) ) );
        return Collections.unmodifiableMap( debugInfo );
    }

    public void put( final CacheKey cacheKey, final CachePolicy cachePolicy, final Serializable payload )
            throws PwmUnrecoverableException
    {
        if ( status != STATUS.OPEN )
        {
            return;
        }

        Objects.requireNonNull( cacheKey );
        Objects.requireNonNull( cachePolicy );
        Objects.requireNonNull( payload );

        final Instant expirationDate = cachePolicy.getExpiration();
        memoryCacheStore.store( cacheKey, expirationDate, payload );

        traceDebugOutputter.conditionallyExecuteTask();
    }

    public <T extends Serializable> T get( final CacheKey cacheKey, final Class<T> classOfT  )
    {
        Objects.requireNonNull( cacheKey );
        Objects.requireNonNull( classOfT );

        if ( status != STATUS.OPEN )
        {
            return null;
        }

        T payload = null;
        if ( memoryCacheStore != null )
        {
            payload = memoryCacheStore.read( cacheKey, classOfT );
        }

        traceDebugOutputter.conditionallyExecuteTask();

        return payload;
    }

    public <T extends Serializable> T get( final CacheKey cacheKey, final CachePolicy cachePolicy, final Class<T> classOfT, final CacheLoader<T> cacheLoader )
            throws PwmUnrecoverableException
    {
        Objects.requireNonNull( cacheKey );
        Objects.requireNonNull( cachePolicy );
        Objects.requireNonNull( classOfT );
        Objects.requireNonNull( cacheLoader );

        if ( status != STATUS.OPEN )
        {
            return cacheLoader.read();
        }

        traceDebugOutputter.conditionallyExecuteTask();

        final Instant expirationDate = cachePolicy.getExpiration();
        return memoryCacheStore.readAndStore( cacheKey, expirationDate, classOfT, cacheLoader );
    }

    public <T extends Serializable> Optional<T> get( final CacheKey cacheKey, final CachePolicy cachePolicy, final Class<T> classOfT, final CacheLoader<T> cacheLoader )
            throws PwmUnrecoverableException
    {
        final T cachedValue = get( cacheKey, classOfT );
        if ( cachedValue != null )
        {
            return Optional.of( cachedValue );
        }

        final Optional<T> value = cacheLoader.read();
        if ( value.isPresent() )
        {
            put( cacheKey, cachePolicy, value.get() );
        }

        return value;
    }


    private void outputTraceInfo( )
    {
        final StringBuilder traceOutput = new StringBuilder();
        if ( memoryCacheStore != null )
        {
            final CacheStoreInfo info = memoryCacheStore.getCacheStoreInfo();
            traceOutput.append( "memCache=" );
            traceOutput.append( JsonUtil.serialize( info ) );
            traceOutput.append( ", histogram=" );
            traceOutput.append( JsonUtil.serializeMap( memoryCacheStore.storedClassHistogram( "" ) ) );
        }
        LOGGER.trace( traceOutput );
    }
}<|MERGE_RESOLUTION|>--- conflicted
+++ resolved
@@ -42,11 +42,7 @@
 import java.util.LinkedHashMap;
 import java.util.List;
 import java.util.Map;
-<<<<<<< HEAD
-import java.util.Optional;
-=======
 import java.util.Objects;
->>>>>>> b65f15f2
 import java.util.TreeMap;
 
 public class CacheService implements PwmService
@@ -189,25 +185,6 @@
         return memoryCacheStore.readAndStore( cacheKey, expirationDate, classOfT, cacheLoader );
     }
 
-    public <T extends Serializable> Optional<T> get( final CacheKey cacheKey, final CachePolicy cachePolicy, final Class<T> classOfT, final CacheLoader<T> cacheLoader )
-            throws PwmUnrecoverableException
-    {
-        final T cachedValue = get( cacheKey, classOfT );
-        if ( cachedValue != null )
-        {
-            return Optional.of( cachedValue );
-        }
-
-        final Optional<T> value = cacheLoader.read();
-        if ( value.isPresent() )
-        {
-            put( cacheKey, cachePolicy, value.get() );
-        }
-
-        return value;
-    }
-
-
     private void outputTraceInfo( )
     {
         final StringBuilder traceOutput = new StringBuilder();

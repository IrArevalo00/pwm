--- conflicted
+++ resolved
@@ -161,12 +161,8 @@
 
         DB( final Flag... flag )
         {
-<<<<<<< HEAD
-            this.backup = JavaHelper.enumArrayContainsValue( flag, Flag.Backup );
-            this.purge = JavaHelper.enumArrayContainsValue( flag, Flag.Purge );
-=======
             this.backup = EnumUtil.enumArrayContainsValue( flag, Flag.Backup );
->>>>>>> 7639e46f
+            this.purge = EnumUtil.enumArrayContainsValue( flag, Flag.Purge );
         }
 
         public boolean isBackup( )

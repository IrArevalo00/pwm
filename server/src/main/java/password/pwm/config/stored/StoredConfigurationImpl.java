/*
 * Password Management Servlets (PWM)
 * http://www.pwm-project.org
 *
 * Copyright (c) 2006-2009 Novell, Inc.
 * Copyright (c) 2009-2018 The PWM Project
 *
 * This program is free software; you can redistribute it and/or modify
 * it under the terms of the GNU General Public License as published by
 * the Free Software Foundation; either version 2 of the License, or
 * (at your option) any later version.
 *
 * This program is distributed in the hope that it will be useful,
 * but WITHOUT ANY WARRANTY; without even the implied warranty of
 * MERCHANTABILITY or FITNESS FOR A PARTICULAR PURPOSE.  See the
 * GNU General Public License for more details.
 *
 * You should have received a copy of the GNU General Public License
 * along with this program; if not, write to the Free Software
 * Foundation, Inc., 59 Temple Place, Suite 330, Boston, MA  02111-1307  USA
 */

package password.pwm.config.stored;

import password.pwm.AppProperty;
import password.pwm.PwmConstants;
import password.pwm.bean.UserIdentity;
import password.pwm.config.Configuration;
import password.pwm.config.PwmSetting;
import password.pwm.config.PwmSettingCategory;
import password.pwm.config.PwmSettingSyntax;
import password.pwm.config.PwmSettingTemplate;
import password.pwm.config.PwmSettingTemplateSet;
import password.pwm.config.StoredValue;
import password.pwm.config.value.NamedSecretValue;
import password.pwm.config.value.PasswordValue;
import password.pwm.config.value.PrivateKeyValue;
import password.pwm.config.value.StringArrayValue;
import password.pwm.config.value.ValueFactory;
import password.pwm.error.ErrorInformation;
import password.pwm.error.PwmError;
import password.pwm.error.PwmException;
import password.pwm.error.PwmOperationalException;
import password.pwm.error.PwmUnrecoverableException;
import password.pwm.i18n.Config;
import password.pwm.i18n.PwmLocaleBundle;
import password.pwm.util.i18n.LocaleHelper;
import password.pwm.util.PasswordData;
import password.pwm.util.java.JavaHelper;
import password.pwm.util.java.JsonUtil;
import password.pwm.util.java.StringUtil;
import password.pwm.util.java.TimeDuration;
import password.pwm.util.java.XmlDocument;
import password.pwm.util.java.XmlElement;
import password.pwm.util.java.XmlFactory;
import password.pwm.util.logging.PwmLogger;
import password.pwm.util.secure.BCrypt;
import password.pwm.util.secure.PwmRandom;
import password.pwm.util.secure.PwmSecurityKey;
import password.pwm.util.secure.SecureEngine;

import java.io.IOException;
import java.io.InputStream;
import java.io.OutputStream;
import java.io.Serializable;
import java.time.Instant;
import java.util.ArrayList;
import java.util.Arrays;
import java.util.Collection;
import java.util.Collections;
import java.util.HashMap;
import java.util.HashSet;
import java.util.Iterator;
import java.util.LinkedHashMap;
import java.util.LinkedHashSet;
import java.util.LinkedList;
import java.util.List;
import java.util.Locale;
import java.util.Map;
import java.util.Queue;
import java.util.ResourceBundle;
import java.util.Set;
import java.util.SortedSet;
import java.util.TreeMap;
import java.util.TreeSet;
import java.util.concurrent.locks.ReentrantReadWriteLock;
import java.util.stream.Collectors;

/**
 * @author Jason D. Rivard
 */
@SuppressWarnings( "all" ) // this class will be replaced by NGStoredConfiguration
public class StoredConfigurationImpl implements StoredConfiguration
{

    private static final PwmLogger LOGGER = PwmLogger.forClass( StoredConfigurationImpl.class );
    static final String XML_FORMAT_VERSION = "4";

    private XmlDocument document = XmlFactory.getFactory().newDocument( XML_ELEMENT_ROOT );
    private ChangeLog changeLog = new ChangeLog();

    private boolean locked;
    private final boolean setting_writeLabels = true;
    private final ReentrantReadWriteLock domModifyLock = new ReentrantReadWriteLock();

    private final XmlHelper xmlHelper = new XmlHelper();
    private final ConfigurationCleaner configurationCleaner = new ConfigurationCleaner();

    public static StoredConfigurationImpl newStoredConfiguration( ) throws PwmUnrecoverableException
    {
        return new StoredConfigurationImpl();
    }

    public static StoredConfigurationImpl copy( final StoredConfigurationImpl input ) throws PwmUnrecoverableException
    {
        final StoredConfigurationImpl copy = new StoredConfigurationImpl();
        copy.document = input.document.copy();
        return copy;
    }

    public static StoredConfigurationImpl fromXml( final InputStream xmlData )
            throws PwmUnrecoverableException
    {
        final Instant startTime = Instant.now();
        //validateXmlSchema(xmlData);

        final XmlDocument inputDocument = XmlFactory.getFactory().parseXml( xmlData );
        final StoredConfigurationImpl newConfiguration = StoredConfigurationImpl.newStoredConfiguration();

        try
        {
            newConfiguration.document = inputDocument;
            newConfiguration.createTime(); // verify create time;
<<<<<<< HEAD
            newConfiguration.configurationCleaner.cleanup( );
=======
            ConfigurationCleaner.cleanup( newConfiguration, newConfiguration.document );
>>>>>>> d41689d5
        }
        catch ( Exception e )
        {
            e.printStackTrace(  );
            final String errorMsg = "error reading configuration file format, error=" + e.getMessage();
            final ErrorInformation errorInfo = new ErrorInformation( PwmError.CONFIG_FORMAT_ERROR, null, new String[] { errorMsg } );
            throw new PwmUnrecoverableException( errorInfo );
        }

        checkIfXmlRequiresUpdate( newConfiguration );
        LOGGER.debug( () -> "successfully loaded configuration (" + TimeDuration.compactFromCurrent( startTime ) + ")" );
        return newConfiguration;
    }

    /**
     * Loop through all settings to see if setting value has flag {@link StoredValue#requiresStoredUpdate()} set to true.
     * If so, then call {@link #writeSetting(PwmSetting, StoredValue, password.pwm.bean.UserIdentity)} or {@link #writeSetting(PwmSetting, String, StoredValue, password.pwm.bean.UserIdentity)}
     * for that value so that the xml dom can be updated.
     *
     * @param storedConfiguration stored configuration to check
     */
    private static void checkIfXmlRequiresUpdate( final StoredConfigurationImpl storedConfiguration ) throws PwmUnrecoverableException
    {
        for ( final PwmSetting setting : PwmSetting.values() )
        {
            if ( setting.getSyntax() != PwmSettingSyntax.PROFILE && !setting.getCategory().hasProfiles() )
            {
                final StoredValue value = storedConfiguration.readSetting( setting );
                if ( value.requiresStoredUpdate() )
                {
                    storedConfiguration.writeSetting( setting, value, null );
                }
            }
        }

        for ( final PwmSettingCategory category : PwmSettingCategory.values() )
        {
            if ( category.hasProfiles() )
            {
                for ( final String profileID : storedConfiguration.profilesForSetting( category.getProfileSetting() ) )
                {
                    for ( final PwmSetting profileSetting : category.getSettings() )
                    {
                        final StoredValue value = storedConfiguration.readSetting( profileSetting, profileID );
                        if ( value.requiresStoredUpdate() )
                        {
                            storedConfiguration.writeSetting( profileSetting, profileID, value, null );
                        }
                    }
                }
            }
        }
    }

    public void resetAllPasswordValues( final String comment )
    {
        for ( final Iterator<SettingValueRecord> settingValueRecordIterator = new StoredValueIterator( false ); settingValueRecordIterator.hasNext(); )
        {
            final SettingValueRecord settingValueRecord = settingValueRecordIterator.next();
            if ( settingValueRecord.getSetting().getSyntax() == PwmSettingSyntax.PASSWORD )
            {
                this.resetSetting( settingValueRecord.getSetting(), settingValueRecord.getProfile(), null );
                if ( comment != null && !comment.isEmpty() )
                {
                    final XmlElement settingElement = xmlHelper.xpathForSetting( settingValueRecord.getSetting(), settingValueRecord.getProfile() );
                    if ( settingElement != null )
                    {
                        settingElement.setComment( Collections.singletonList( comment ) );
                    }
                }
            }
        }

        final String pwdHash = this.readConfigProperty( ConfigurationProperty.PASSWORD_HASH );
        if ( pwdHash != null && !pwdHash.isEmpty() )
        {
            this.writeConfigProperty( ConfigurationProperty.PASSWORD_HASH, comment );
        }
    }

    public StoredConfigurationImpl( ) throws PwmUnrecoverableException
    {
<<<<<<< HEAD
        try
        {
            configurationCleaner.cleanup();
            final String createTime = JavaHelper.toIsoDate( Instant.now() );
            document.getRootElement().setAttribute( XML_ATTRIBUTE_CREATE_TIME, createTime );
        }
        catch ( Exception e )
        {
            e.printStackTrace(  );
            throw new IllegalStateException( e );
        }
=======
        ConfigurationCleaner.cleanup( this, document );
        final String createTime = JavaHelper.toIsoDate( Instant.now() );
        document.getRootElement().setAttribute( XML_ATTRIBUTE_CREATE_TIME, createTime );
>>>>>>> d41689d5
    }


    @Override
    public String readConfigProperty( final ConfigurationProperty propertyName )
    {
        final XmlElement propertyElement = xmlHelper.xpathForConfigProperty( propertyName );
        return propertyElement == null ? null : propertyElement.getText();
    }

    @Override
    public void writeConfigProperty(
            final ConfigurationProperty propertyName,
            final String value
    )
    {
        domModifyLock.writeLock().lock();
        try
        {

            // remove existing element
            {
                final XmlElement propertyElement  = xmlHelper.xpathForConfigProperty( propertyName );
                propertyElement.detach();
            }

            // add new property
            {

            }
            final XmlElement propertyElement = xmlHelper.getXmlFactory().newElement( XML_ELEMENT_PROPERTY );
            propertyElement.setAttribute( XML_ATTRIBUTE_KEY, propertyName.getKey() );
            propertyElement.addText( value );

            if ( null == xmlHelper.xpathForConfigProperties() )
            {
                final XmlElement configProperties = xmlHelper.getXmlFactory().newElement( XML_ELEMENT_PROPERTIES );
                configProperties.setAttribute( XML_ATTRIBUTE_TYPE, XML_ATTRIBUTE_VALUE_CONFIG );
                document.getRootElement().addContent( configProperties );
            }

            final XmlElement propertiesElement = xmlHelper.xpathForConfigProperties();
            propertyElement.setAttribute( XML_ATTRIBUTE_MODIFY_TIME, JavaHelper.toIsoDate( Instant.now() ) );
            propertiesElement.setAttribute( XML_ATTRIBUTE_MODIFY_TIME, JavaHelper.toIsoDate( Instant.now() ) );
            propertiesElement.addContent( propertyElement );
        }
        finally
        {
            domModifyLock.writeLock().unlock();
        }
    }

    public void lock( )
    {
        locked = true;
    }

    public Map<String, String> readLocaleBundleMap( final String bundleName, final String keyName )
    {
        domModifyLock.readLock().lock();
        try
        {
            final XmlElement localeBundleElement = xmlHelper.xpathForLocaleBundleSetting( bundleName, keyName );

            if ( localeBundleElement != null )
            {
                final Map<String, String> bundleMap = new LinkedHashMap<>();
                for ( final XmlElement valueElement : localeBundleElement.getChildren( "value" ) )
                {
                    final String localeStrValue = valueElement.getAttributeValue( "locale" );
                    bundleMap.put( localeStrValue == null ? "" : localeStrValue, valueElement.getText() );
                }
                if ( !bundleMap.isEmpty() )
                {
                    return bundleMap;
                }
            }
        }
        finally
        {
            domModifyLock.readLock().unlock();
        }
        return Collections.emptyMap();
    }

    public Map<String, Object> toOutputMap( final Locale locale )
    {
        final List<Map<String, String>> settingData = new ArrayList<>();
        for ( final StoredConfigurationImpl.SettingValueRecord settingValueRecord : this.modifiedSettings() )
        {
            final Map<String, String> recordMap = new HashMap<>();
            recordMap.put( "label", settingValueRecord.getSetting().getLabel( locale ) );
            if ( settingValueRecord.getProfile() != null )
            {
                recordMap.put( "profile", settingValueRecord.getProfile() );
            }
            if ( settingValueRecord.getStoredValue() != null )
            {
                recordMap.put( "value", settingValueRecord.getStoredValue().toDebugString( locale ) );
            }
            final ValueMetaData settingMetaData = readSettingMetadata( settingValueRecord.getSetting(), settingValueRecord.getProfile() );
            if ( settingMetaData != null )
            {
                if ( settingMetaData.getModifyDate() != null )
                {
                    recordMap.put( "modifyTime", JavaHelper.toIsoDate( settingMetaData.getModifyDate() ) );
                }
                if ( settingMetaData.getUserIdentity() != null )
                {
                    recordMap.put( "modifyUser", settingMetaData.getUserIdentity().toDisplayString() );
                }
            }
            settingData.add( recordMap );
        }

        final HashMap<String, Object> outputObj = new HashMap<>();
        outputObj.put( "settings", settingData );
        outputObj.put( "template", this.getTemplateSet().toString() );

        return Collections.unmodifiableMap( outputObj );
    }

    public void resetLocaleBundleMap( final String bundleName, final String keyName )
    {
        preModifyActions();
        domModifyLock.writeLock().lock();
        try
        {
            final XmlElement oldBundleElements = xmlHelper.xpathForLocaleBundleSetting( bundleName, keyName );
            if ( oldBundleElements != null )
            {
                oldBundleElements.detach();
            }
        }
        finally
        {
            domModifyLock.writeLock().unlock();
        }
    }

    public void resetSetting( final PwmSetting setting, final String profileID, final UserIdentity userIdentity )
    {
        changeLog.updateChangeLog( setting, profileID, defaultValue( setting, this.getTemplateSet() ) );
        domModifyLock.writeLock().lock();
        try
        {
            preModifyActions();
            final XmlElement settingElement = createOrGetSettingElement( setting, profileID );
            settingElement.removeContent();
            settingElement.addContent( xmlHelper.getXmlFactory().newElement( XML_ELEMENT_DEFAULT ) );
            updateMetaData( settingElement, userIdentity );
        }
        finally
        {
            domModifyLock.writeLock().unlock();
        }
    }

    public boolean isDefaultValue( final PwmSetting setting )
    {
        return isDefaultValue( setting, null );
    }

    public boolean isDefaultValue( final PwmSetting setting, final String profileID )
    {
        domModifyLock.readLock().lock();
        try
        {
            final StoredValue currentValue = readSetting( setting, profileID );
            if ( setting.getSyntax() == PwmSettingSyntax.PASSWORD )
            {
                return currentValue == null || currentValue.toNativeObject() == null;
            }
            final StoredValue defaultValue = defaultValue( setting, this.getTemplateSet() );
            final String currentJsonValue = JsonUtil.serialize( ( Serializable ) currentValue.toNativeObject() );
            final String defaultJsonValue = JsonUtil.serialize( ( Serializable ) defaultValue.toNativeObject() );
            return defaultJsonValue.equalsIgnoreCase( currentJsonValue );
        }
        finally
        {
            domModifyLock.readLock().unlock();
        }
    }

    private static StoredValue defaultValue( final PwmSetting pwmSetting, final PwmSettingTemplateSet template )
    {
        return pwmSetting.getDefaultValue( template );
    }

    public PwmSettingTemplateSet getTemplateSet( )
    {
        final Set<PwmSettingTemplate> templates = new HashSet<>();
        templates.add( readTemplateValue( PwmSetting.TEMPLATE_LDAP ) );
        templates.add( readTemplateValue( PwmSetting.TEMPLATE_STORAGE ) );
        templates.add( readTemplateValue( PwmSetting.DB_VENDOR_TEMPLATE ) );
        return new PwmSettingTemplateSet( templates );
    }

    private PwmSettingTemplate readTemplateValue( final PwmSetting pwmSetting )
    {
        final XmlElement settingElement = xmlHelper.xpathForSetting( pwmSetting, null );
        if ( settingElement != null )
        {
            try
            {
                final String strValue = ( String ) ValueFactory.fromXmlValues( pwmSetting, settingElement, null ).toNativeObject();
                return JavaHelper.readEnumFromString( PwmSettingTemplate.class, null, strValue );
            }
            catch ( IllegalStateException e )
            {
                LOGGER.error( "error reading template", e );
            }
        }
        return null;
    }

    public void setTemplate( final PwmSettingTemplate template )
    {
        writeConfigProperty( ConfigurationProperty.LDAP_TEMPLATE, template.toString() );
    }

    public String toString( final PwmSetting setting, final String profileID )
    {
        final StoredValue storedValue = readSetting( setting, profileID );
        return setting.getKey() + "=" + storedValue.toDebugString( null );
    }

    public Map<String, String> getModifiedSettingDebugValues( final Locale locale, final boolean prettyPrint )
    {
        final Map<String, String> returnObj = new TreeMap<>();
        for ( final SettingValueRecord record : this.modifiedSettings() )
        {
            final String label = record.getSetting().toMenuLocationDebug( record.getProfile(), locale );
            final String value = record.getStoredValue().toDebugString( locale );
            returnObj.put( label, value );
        }
        return returnObj;
    }

    public List<SettingValueRecord> modifiedSettings( )
    {
        final List<SettingValueRecord> returnObj = new ArrayList<>();
        domModifyLock.readLock().lock();
        try
        {
            for ( final PwmSetting setting : PwmSetting.values() )
            {
                if ( setting.getSyntax() != PwmSettingSyntax.PROFILE && !setting.getCategory().hasProfiles() )
                {
                    if ( !isDefaultValue( setting, null ) )
                    {
                        final StoredValue value = readSetting( setting );
                        if ( value != null )
                        {
                            returnObj.add( new SettingValueRecord( setting, null, value ) );
                        }
                    }
                }
            }

            for ( final PwmSettingCategory category : PwmSettingCategory.values() )
            {
                if ( category.hasProfiles() )
                {
                    for ( final String profileID : this.profilesForSetting( category.getProfileSetting() ) )
                    {
                        for ( final PwmSetting profileSetting : category.getSettings() )
                        {
                            if ( !isDefaultValue( profileSetting, profileID ) )
                            {
                                final StoredValue value = readSetting( profileSetting, profileID );
                                if ( value != null )
                                {
                                    returnObj.add( new SettingValueRecord( profileSetting, profileID, value ) );

                                }
                            }
                        }
                    }
                }
            }

            return returnObj;
        }
        finally
        {
            domModifyLock.readLock().unlock();
        }
    }

    public Serializable toJsonDebugObject( )
    {
        domModifyLock.readLock().lock();
        try
        {
            final TreeMap<String, Object> outputObject = new TreeMap<>();

            for ( final PwmSetting setting : PwmSetting.values() )
            {
                if ( setting.getSyntax() != PwmSettingSyntax.PROFILE && !setting.getCategory().hasProfiles() )
                {
                    if ( !isDefaultValue( setting, null ) )
                    {
                        final StoredValue value = readSetting( setting );
                        outputObject.put( setting.getKey(), value.toDebugJsonObject( null ) );
                    }
                }
            }

            for ( final PwmSettingCategory category : PwmSettingCategory.values() )
            {
                if ( category.hasProfiles() )
                {
                    final TreeMap<String, Object> profiles = new TreeMap<>();
                    for ( final String profileID : this.profilesForSetting( category.getProfileSetting() ) )
                    {
                        final TreeMap<String, Object> profileObject = new TreeMap<>();
                        for ( final PwmSetting profileSetting : category.getSettings() )
                        {
                            if ( !isDefaultValue( profileSetting, profileID ) )
                            {
                                final StoredValue value = readSetting( profileSetting, profileID );
                                profileObject.put( profileSetting.getKey(), value.toDebugJsonObject( null ) );
                            }
                        }
                        profiles.put( profileID, profileObject );
                    }
                    outputObject.put( category.getProfileSetting().getKey(), profiles );
                }
            }

            return outputObject;
        }
        finally
        {
            domModifyLock.readLock().unlock();
        }
    }

    public void toXml( final OutputStream outputStream )
            throws IOException, PwmUnrecoverableException
    {
        configurationCleaner.updateMandatoryElements( );
        XmlFactory.getFactory().outputDocument( document, outputStream );
    }

    public List<String> profilesForSetting( final PwmSetting pwmSetting )
    {
        return StoredConfigurationUtil.profilesForSetting( pwmSetting, this );
    }

    public List<String> validateValues( )
    {
        final long startTime = System.currentTimeMillis();
        final List<String> errorStrings = new ArrayList<>();

        for ( final PwmSetting loopSetting : PwmSetting.values() )
        {

            if ( loopSetting.getCategory().hasProfiles() )
            {
                for ( final String profile : profilesForSetting( loopSetting ) )
                {
                    final StoredValue loopValue = readSetting( loopSetting, profile );

                    try
                    {
                        final List<String> errors = loopValue.validateValue( loopSetting );
                        for ( final String loopError : errors )
                        {
                            errorStrings.add( loopSetting.toMenuLocationDebug( profile, PwmConstants.DEFAULT_LOCALE ) + " - " + loopError );
                        }
                    }
                    catch ( Exception e )
                    {
                        LOGGER.error( "unexpected error during validate value for " + loopSetting.toMenuLocationDebug( profile, PwmConstants.DEFAULT_LOCALE ) + ", error: " + e.getMessage(), e );
                    }
                }
            }
            else
            {
                final StoredValue loopValue = readSetting( loopSetting );

                try
                {
                    final List<String> errors = loopValue.validateValue( loopSetting );
                    for ( final String loopError : errors )
                    {
                        errorStrings.add( loopSetting.toMenuLocationDebug( null, PwmConstants.DEFAULT_LOCALE ) + " - " + loopError );
                    }
                }
                catch ( Exception e )
                {
                    LOGGER.error( "unexpected error during validate value for " + loopSetting.toMenuLocationDebug( null, PwmConstants.DEFAULT_LOCALE ) + ", error: " + e.getMessage(), e );
                }
            }
        }

        LOGGER.trace( () -> "StoredConfiguration validator completed in " + TimeDuration.fromCurrent( startTime ).asCompactString() );
        return errorStrings;
    }

    public ValueMetaData readSettingMetadata( final PwmSetting setting, final String profileID )
    {
        final XmlElement settingElement = xmlHelper.xpathForSetting( setting, profileID );

        if ( settingElement == null )
        {
            return null;
        }

        Instant modifyDate = null;
        try
        {
            if ( settingElement.getAttributeValue( XML_ATTRIBUTE_MODIFY_TIME ) != null )
            {
                modifyDate = JavaHelper.parseIsoToInstant(
                        settingElement.getAttributeValue( XML_ATTRIBUTE_MODIFY_TIME ) );
            }
        }
        catch ( Exception e )
        {
            LOGGER.error( "can't read modifyDate for setting " + setting.getKey() + ", profile " + profileID + ", error: " + e.getMessage() );
        }

        UserIdentity userIdentity = null;
        try
        {
            if ( settingElement.getAttributeValue( XML_ATTRIBUTE_MODIFY_USER ) != null )
            {
                userIdentity = UserIdentity.fromDelimitedKey(
                        settingElement.getAttributeValue( XML_ATTRIBUTE_MODIFY_USER ) );
            }
        }
        catch ( Exception e )
        {
            LOGGER.error( "can't read userIdentity for setting " + setting.getKey() + ", profile " + profileID + ", error: " + e.getMessage() );
        }

        return new ValueMetaData( modifyDate, userIdentity );
    }

    public List<ConfigRecordID> search( final String searchTerm, final Locale locale )
    {
        if ( searchTerm == null )
        {
            return Collections.emptyList();
        }

        final SortedSet<ConfigRecordID> matches = new TreeSet<>(
                allSettingConfigRecordIDs()
                        .parallelStream()
                        .filter( s -> matchSetting( s, searchTerm, locale ) )
                        .collect( Collectors.toList() )
        );

        return new ArrayList<>( matches );
    }

    private boolean matchSetting(
            final ConfigRecordID configRecordID,
            final String searchTerm,
            final Locale locale
    )
    {

        final PwmSetting pwmSetting = ( PwmSetting ) configRecordID.getRecordID();
        final StoredValue value = readSetting( pwmSetting, configRecordID.getProfileID() );

        return StringUtil.whitespaceSplit( searchTerm )
                .parallelStream()
                .allMatch( s -> matchSetting( pwmSetting, value, s, locale ) );
    }

    public boolean matchSetting( final PwmSetting setting, final StoredValue value, final String searchTerm, final Locale locale )
    {
        if ( setting.isHidden() || setting.getCategory().isHidden() )
        {
            return false;
        }

        if ( searchTerm == null || searchTerm.isEmpty() )
        {
            return false;
        }

        final String lowerSearchTerm = searchTerm.toLowerCase();

        {
            final String key = setting.getKey();
            if ( key.toLowerCase().contains( lowerSearchTerm ) )
            {
                return true;
            }
        }
        {
            final String label = setting.getLabel( locale );
            if ( label.toLowerCase().contains( lowerSearchTerm ) )
            {
                return true;
            }
        }
        {
            final String descr = setting.getDescription( locale );
            if ( descr.toLowerCase().contains( lowerSearchTerm ) )
            {
                return true;
            }
        }
        {
            final String menuLocationString = setting.toMenuLocationDebug( null, locale );
            if ( menuLocationString.toLowerCase().contains( lowerSearchTerm ) )
            {
                return true;
            }
        }

        if ( setting.isConfidential() )
        {
            return false;
        }
        {
            final String valueDebug = value.toDebugString( locale );
            if ( valueDebug != null && valueDebug.toLowerCase().contains( lowerSearchTerm ) )
            {
                return true;
            }
        }
        if ( PwmSettingSyntax.SELECT == setting.getSyntax()
                || PwmSettingSyntax.OPTIONLIST == setting.getSyntax()
                || PwmSettingSyntax.VERIFICATION_METHOD == setting.getSyntax()
        )
        {
            for ( final String key : setting.getOptions().keySet() )
            {
                if ( key.toLowerCase().contains( lowerSearchTerm ) )
                {
                    return true;
                }
                final String optionValue = setting.getOptions().get( key );
                if ( optionValue != null && optionValue.toLowerCase().contains( lowerSearchTerm ) )
                {
                    return true;
                }
            }
        }
        return false;
    }


    public StoredValue readSetting( final PwmSetting setting )
    {
        return readSetting( setting, null );
    }

    public StoredValue readSetting( final PwmSetting setting, final String profileID )
    {
        if ( profileID == null && setting.getCategory().hasProfiles() )
        {
            final IllegalArgumentException e = new IllegalArgumentException( "reading of setting " + setting.getKey() + " requires a non-null profileID" );
            LOGGER.error( "error", e );
            throw e;
        }
        if ( profileID != null && !setting.getCategory().hasProfiles() )
        {
            throw new IllegalStateException( "cannot read setting key " + setting.getKey() + " with non-null profileID" );
        }
        domModifyLock.readLock().lock();
        try
        {
            final XmlElement settingElement = xmlHelper.xpathForSetting( setting, profileID );

            if ( settingElement == null )
            {
                return defaultValue( setting, getTemplateSet() );
            }

            if ( settingElement.getChild( XML_ELEMENT_DEFAULT ) != null )
            {
                return defaultValue( setting, getTemplateSet() );
            }

            try
            {
                return ValueFactory.fromXmlValues( setting, settingElement, getKey() );
            }
            catch ( PwmException e )
            {
                final String errorMsg = "unexpected error reading setting '" + setting.getKey() + "' profile '" + profileID + "', error: " + e.getMessage();
                throw new IllegalStateException( errorMsg );
            }
        }
        finally
        {
            domModifyLock.readLock().unlock();
        }
    }

    public void writeLocaleBundleMap( final String bundleName, final String keyName, final Map<String, String> localeMap )
    {
        ResourceBundle theBundle = null;
        for ( final PwmLocaleBundle bundle : PwmLocaleBundle.values() )
        {
            if ( bundle.getTheClass().getName().equals( bundleName ) )
            {
                theBundle = ResourceBundle.getBundle( bundleName );
            }
        }

        if ( theBundle == null )
        {
            LOGGER.info( () -> "ignoring unknown locale bundle for bundle=" + bundleName + ", key=" + keyName );
            return;
        }

        if ( theBundle.getString( keyName ) == null )
        {
            LOGGER.info( () -> "ignoring unknown key for bundle=" + bundleName + ", key=" + keyName );
            return;
        }


        resetLocaleBundleMap( bundleName, keyName );
        if ( localeMap == null || localeMap.isEmpty() )
        {
            LOGGER.info( () -> "cleared locale bundle map for bundle=" + bundleName + ", key=" + keyName );
            return;
        }

        preModifyActions();
        changeLog.updateChangeLog( bundleName, keyName, localeMap );
        try
        {
            domModifyLock.writeLock().lock();
            final XmlElement localeBundleElement = xmlHelper.getXmlFactory().newElement( "localeBundle" );
            localeBundleElement.setAttribute( "bundle", bundleName );
            localeBundleElement.setAttribute( "key", keyName );
            for ( final Map.Entry<String, String> entry : localeMap.entrySet() )
            {
                final String locale = entry.getKey();
                final String value = entry.getValue();
                final XmlElement valueElement = xmlHelper.getXmlFactory().newElement( "value" );
                if ( locale != null && locale.length() > 0 )
                {
                    valueElement.setAttribute( "locale", locale );
                }
                valueElement.addText( value );
                localeBundleElement.addContent( valueElement );
            }
            localeBundleElement.setAttribute( XML_ATTRIBUTE_MODIFY_TIME, JavaHelper.toIsoDate( Instant.now() ) );
            document.getRootElement().addContent( localeBundleElement );
        }
        finally
        {
            domModifyLock.writeLock().unlock();
        }
    }


    public void copyProfileID( final PwmSettingCategory category, final String sourceID, final String destinationID, final UserIdentity userIdentity )
            throws PwmUnrecoverableException
    {

        if ( !category.hasProfiles() )
        {
            throw PwmUnrecoverableException.newException( PwmError.ERROR_INVALID_CONFIG, "can not copy profile ID for category " + category + ", category does not have profiles" );
        }
        final List<String> existingProfiles = this.profilesForSetting( category.getProfileSetting() );
        if ( !existingProfiles.contains( sourceID ) )
        {
            throw PwmUnrecoverableException.newException( PwmError.ERROR_INVALID_CONFIG, "can not copy profile ID for category, source profileID '" + sourceID + "' does not exist" );
        }
        if ( existingProfiles.contains( destinationID ) )
        {
            throw PwmUnrecoverableException.newException( PwmError.ERROR_INVALID_CONFIG, "can not copy profile ID for category, destination profileID '" + destinationID + "' already exists" );
        }

        {
            final Collection<PwmSettingCategory> interestedCategories = PwmSettingCategory.associatedProfileCategories( category );
            for ( final PwmSettingCategory interestedCategory : interestedCategories )
            {
                for ( final PwmSetting pwmSetting : interestedCategory.getSettings() )
                {
                    if ( !isDefaultValue( pwmSetting, sourceID ) )
                    {
                        final StoredValue value = readSetting( pwmSetting, sourceID );
                        writeSetting( pwmSetting, destinationID, value, userIdentity );
                    }
                }
            }
        }

        final List<String> newProfileIDList = new ArrayList<>();
        newProfileIDList.addAll( existingProfiles );
        newProfileIDList.add( destinationID );
        writeSetting( category.getProfileSetting(), new StringArrayValue( newProfileIDList ), userIdentity );
    }


    public void writeSetting(
            final PwmSetting setting,
            final StoredValue value,
            final UserIdentity userIdentity
    ) throws PwmUnrecoverableException
    {
        writeSetting( setting, null, value, userIdentity );
    }

    public void writeSetting(
            final PwmSetting setting,
            final String profileID,
            final StoredValue value,
            final UserIdentity userIdentity
    ) throws PwmUnrecoverableException
    {
        if ( profileID == null && setting.getCategory().hasProfiles() )
        {
            throw new IllegalArgumentException( "writing of setting " + setting.getKey() + " requires a non-null profileID" );
        }
        if ( profileID != null && !setting.getCategory().hasProfiles() )
        {
            throw new IllegalArgumentException( "cannot specify profile for non-profile setting" );
        }

        preModifyActions();
        changeLog.updateChangeLog( setting, profileID, value );
        domModifyLock.writeLock().lock();
        try
        {
            final XmlElement settingElement = createOrGetSettingElement( setting, profileID );
            settingElement.removeContent();
            settingElement.setAttribute( XML_ATTRIBUTE_SYNTAX, setting.getSyntax().toString() );
            settingElement.setAttribute( XML_ATTRIBUTE_SYNTAX_VERSION, Integer.toString( value.currentSyntaxVersion() ) );

            if ( setting_writeLabels )
            {
                {
                    final XmlElement existingLabel = settingElement.getChild( "label" );
                    if ( existingLabel != null )
                    {
                        existingLabel.detach();
                    }
                }

                {
                    final XmlElement newLabelElement = xmlHelper.getXmlFactory().newElement( "label" );
                    newLabelElement.addText( setting.getLabel( PwmConstants.DEFAULT_LOCALE ) );
                    settingElement.addContent( newLabelElement );
                }
            }

            if ( setting.getSyntax() == PwmSettingSyntax.PASSWORD )
            {
<<<<<<< HEAD
                final List<String> commentLines = Arrays.asList(
                        "Note: This value is encrypted and can not be edited directly.",
                        "Please use the Configuration Manager GUI to modify this value."
                );
                settingElement.setComment( commentLines );

                final List<XmlElement> valueElements = ( ( PasswordValue ) value ).toXmlValues( "value", getKey() );
=======
                final List<Element> valueElements = ( ( PasswordValue ) value ).toXmlValues( "value", getKey() );
                settingElement.addContent( new Comment( "Note: This value is encrypted and can not be edited directly." ) );
                settingElement.addContent( new Comment( "Please use the Configuration Manager web UI to modify this value or add" ) );
                settingElement.addContent( new Comment( "plaintext=\"true\" attribute on <value> tag to use a non-encrypted value." ) );

>>>>>>> d41689d5
                settingElement.addContent( valueElements );
            }
            else if ( setting.getSyntax() == PwmSettingSyntax.PRIVATE_KEY )
            {
                final List<XmlElement> valueElements = ( ( PrivateKeyValue ) value ).toXmlValues( "value", getKey() );
                settingElement.addContent( valueElements );
            }
            else if ( setting.getSyntax() == PwmSettingSyntax.NAMED_SECRET )
            {
                final List<XmlElement> valueElements = ( ( NamedSecretValue ) value ).toXmlValues( "value", getKey() );
                settingElement.addContent( valueElements );
            }
            else
            {
                settingElement.addContent( value.toXmlValues( "value", getKey() ) );
            }


            updateMetaData( settingElement, userIdentity );
        }
        finally
        {
            domModifyLock.writeLock().unlock();
        }
    }

    public String settingChecksum( )
            throws PwmUnrecoverableException
    {
        final Instant startTime = Instant.now();

        final List<SettingValueRecord> modifiedSettings = modifiedSettings();
        final StringBuilder sb = new StringBuilder();
        sb.append( "PwmSettingsChecksum" );
        for ( final SettingValueRecord settingValueRecord : modifiedSettings )
        {
            final StoredValue storedValue = settingValueRecord.getStoredValue();
            sb.append( storedValue.valueHash() );
        }


        final String result = SecureEngine.hash( sb.toString(), PwmConstants.SETTING_CHECKSUM_HASH_METHOD );
        LOGGER.trace( () -> "computed setting checksum in " + TimeDuration.fromCurrent( startTime ).asCompactString() );
        return result;
    }


    private void preModifyActions( )
    {
        if ( locked )
        {
            throw new UnsupportedOperationException( "StoredConfiguration is locked and cannot be modified" );
        }
        document.getRootElement().setAttribute( XML_ATTRIBUTE_MODIFY_TIME, JavaHelper.toIsoDate( Instant.now() ) );
    }

    public void setPassword( final String password )
            throws PwmOperationalException
    {
        if ( password == null || password.isEmpty() )
        {
            throw new PwmOperationalException( new ErrorInformation( PwmError.CONFIG_FORMAT_ERROR, null, new String[] { "can not set blank password" } ) );
        }
        final String trimmedPassword = password.trim();
        if ( trimmedPassword.length() < 1 )
        {
            throw new PwmOperationalException( new ErrorInformation( PwmError.CONFIG_FORMAT_ERROR, null, new String[] { "can not set blank password" } ) );
        }


        final String passwordHash = BCrypt.hashPassword( password );
        this.writeConfigProperty( ConfigurationProperty.PASSWORD_HASH, passwordHash );
    }

    public boolean verifyPassword( final String password, final Configuration configuration )
    {
        if ( !hasPassword() )
        {
            return false;
        }
        final String passwordHash = this.readConfigProperty( ConfigurationProperty.PASSWORD_HASH );
        return BCrypt.testAnswer( password, passwordHash, configuration );
    }

    public boolean hasPassword( )
    {
        final String passwordHash = this.readConfigProperty( ConfigurationProperty.PASSWORD_HASH );
        return passwordHash != null && passwordHash.length() > 0;
    }

<<<<<<< HEAD
    private class XmlHelper
=======
    abstract static class XPathBuilder
>>>>>>> d41689d5
    {
        private XmlFactory getXmlFactory()
        {
            return XmlFactory.getFactory();
        }

        private XmlElement xpathForLocaleBundleSetting( final String bundleName, final String keyName )
        {
            final String xpathString = "//localeBundle[@bundle=\"" + bundleName + "\"][@key=\"" + keyName + "\"]";
            return document.evaluateXpathToElement( xpathString );
        }

<<<<<<< HEAD
        private XmlElement xpathForSetting( final PwmSetting setting, final String profileID )
=======
        static XPathExpression xpathForSetting( final PwmSetting setting, final String profileID )
>>>>>>> d41689d5
        {
            final String xpathString;
            if ( profileID == null || profileID.length() < 1 )
            {
                xpathString = "//setting[@key=\"" + setting.getKey() + "\"][(not (@profile)) or @profile=\"\"]";
            }
            else
            {
                xpathString = "//setting[@key=\"" + setting.getKey() + "\"][@profile=\"" + profileID + "\"]";
            }

            return document.evaluateXpathToElement( xpathString );
        }

        private XmlElement xpathForAppProperty( final AppProperty appProperty )
        {
            final String xpathString = "//" + XML_ELEMENT_PROPERTIES + "[@" + XML_ATTRIBUTE_TYPE + "=\"" + XML_ATTRIBUTE_VALUE_APP + "\"]/"
                    + XML_ELEMENT_PROPERTY + "[@" + XML_ATTRIBUTE_KEY + "=\"" + appProperty.getKey() + "\"]";
            return document.evaluateXpathToElement( xpathString );
        }

<<<<<<< HEAD
        private List<XmlElement> xpathForAppProperties( )
=======
        static XPathExpression xpathForAppProperties()
>>>>>>> d41689d5
        {
            final String xpathString = "//" + XML_ELEMENT_PROPERTIES + "[@" + XML_ATTRIBUTE_TYPE + "=\"" + XML_ATTRIBUTE_VALUE_APP + "\"]";
            return document.evaluateXpathToElements( xpathString );
        }

        private XmlElement xpathForConfigProperty( final ConfigurationProperty configProperty )
        {
            final String xpathString = "//" + XML_ELEMENT_PROPERTIES + "[@" + XML_ATTRIBUTE_TYPE + "=\"" + XML_ATTRIBUTE_VALUE_CONFIG + "\"]/"
                    + XML_ELEMENT_PROPERTY + "[@" + XML_ATTRIBUTE_KEY + "=\"" + configProperty.getKey() + "\"]";
            return document.evaluateXpathToElement( xpathString );
        }

        private XmlElement xpathForConfigProperties( )
        {
            final String xpathString = "//" + XML_ELEMENT_PROPERTIES + "[@" + XML_ATTRIBUTE_TYPE + "=\"" + XML_ATTRIBUTE_VALUE_CONFIG + "\"]";
            return document.evaluateXpathToElement( xpathString );
        }
    }


<<<<<<< HEAD
    private class ConfigurationCleaner
    {
        private void cleanup(
        )
                throws PwmUnrecoverableException
        {
            updateProperitiesWithoutType( );
            updateMandatoryElements();
            profilizeNonProfiledSettings( );
            stripOrphanedProfileSettings( );
            migrateAppProperties( );
            updateDeprecatedSettings( );
            migrateDeprecatedProperties( );
        }


        private void updateMandatoryElements( )
        {
            final XmlElement rootElement = document.getRootElement();
            rootElement.setComment( Collections.singletonList( generateCommentText() ) );

            rootElement.setAttribute( "pwmVersion", PwmConstants.BUILD_VERSION );
            rootElement.setAttribute( "pwmBuild", PwmConstants.BUILD_NUMBER );
            rootElement.setAttribute( "xmlVersion", XML_FORMAT_VERSION );

            { // migrate old properties

                // read correct (new) //properties[@type="config"]
                final String configPropertiesXpath = "//" + XML_ELEMENT_PROPERTIES + "[@" + XML_ATTRIBUTE_TYPE + "=\"" + XML_ATTRIBUTE_VALUE_CONFIG + "\"]";
                final XmlElement configPropertiesElement = document.evaluateXpathToElement( configPropertiesXpath );

                // read list of old //properties[not (@type)]/property
                final String nonAttributedPropertyXpath = "//" + XML_ELEMENT_PROPERTIES + "[not (@" + XML_ATTRIBUTE_TYPE + ")]/" + XML_ELEMENT_PROPERTY;
                final List<XmlElement> nonAttributedProperties = document.evaluateXpathToElements( nonAttributedPropertyXpath );

                if ( configPropertiesElement != null && nonAttributedProperties != null )
                {
                    for ( final XmlElement element : nonAttributedProperties )
                    {
                        element.detach();
                        configPropertiesElement.addContent( element );
                    }
                }

                // remove old //properties[not (@type] element
                final String oldPropertiesXpath = "//" + XML_ELEMENT_PROPERTIES + "[not (@" + XML_ATTRIBUTE_TYPE + ")]";
                final List<XmlElement> oldPropertiesElements = document.evaluateXpathToElements( oldPropertiesXpath );
                if ( oldPropertiesElements != null )
                {
                    for ( final XmlElement element : oldPropertiesElements )
                    {
                        element.detach();
                    }
                }
            }
        }

        private String generateCommentText( )
        {
            final StringBuilder commentText = new StringBuilder();
            commentText.append( "\t\t" ).append( " " ).append( "\n" );
            commentText.append( "\t\t" ).append( "This configuration file has been auto-generated by the " ).append( PwmConstants.PWM_APP_NAME ).append( " password self service application." ).append( "\n" );
            commentText.append( "\t\t" ).append( "" ).append( "\n" );
            commentText.append( "\t\t" ).append( "WARNING: This configuration file contains sensitive security information, please handle with care!" ).append( "\n" );
            commentText.append( "\t\t" ).append( "" ).append( "\n" );
            commentText.append( "\t\t" ).append( "WARNING: If a server is currently running using this configuration file, it will be restarted" ).append( "\n" );
            commentText.append( "\t\t" ).append( "         and the configuration updated immediately when it is modified." ).append( "\n" );
            commentText.append( "\t\t" ).append( "" ).append( "\n" );
            commentText.append( "\t\t" ).append( "NOTICE: This file is encoded as UTF-8.  Do not save or edit this file with an editor that does not" ).append( "\n" );
            commentText.append( "\t\t" ).append( "        support UTF-8 encoding." ).append( "\n" );
            commentText.append( "\t\t" ).append( "" ).append( "\n" );
            commentText.append( "\t\t" ).append( "If unable to edit using the application ConfigurationEditor web UI, the following options are available." ).append( "\n" );
            commentText.append( "\t\t" ).append( "   or 1. Edit this file directly by hand." ).append( "\n" );
            commentText.append( "\t\t" ).append( "   or 2. Remove restrictions of the configuration by setting the property 'configIsEditable' to 'true' in this file.  This will " ).append( "\n" );
            commentText.append( "\t\t" ).append( "         allow access to the ConfigurationEditor web UI without having to authenticate to an LDAP server first." ).append( "\n" );
            commentText.append( "\t\t" ).append( "   or 3. Remove restrictions of the configuration by using the the command line utility. " ).append( "\n" );
            commentText.append( "\t\t" ).append( "" ).append( "\n" );
            return commentText.toString();
        }


        private void profilizeNonProfiledSettings()
                throws PwmUnrecoverableException
        {
            final String NEW_PROFILE_NAME = "default";
            for ( final PwmSetting setting : PwmSetting.values() )
            {
                if ( setting.getCategory().hasProfiles() )
                {

                    final XmlElement settingElement = xmlHelper.xpathForSetting( setting, null );
                    if ( settingElement != null )
                    {
                        settingElement.detach();

                        final PwmSetting profileSetting = setting.getCategory().getProfileSetting();
                        final List<String> profileStringDefinitions = new ArrayList<>();
                        {
                            final StringArrayValue profileDefinitions = ( StringArrayValue ) readSetting( profileSetting );
                            if ( profileDefinitions != null )
                            {
                                if ( profileDefinitions.toNativeObject() != null )
                                {
                                    profileStringDefinitions.addAll( profileDefinitions.toNativeObject() );
                                }
                            }
                        }

                        if (profileStringDefinitions.isEmpty()) {
                            profileStringDefinitions.add( NEW_PROFILE_NAME );
                        }

                        final UserIdentity userIdentity = settingElement.getAttributeValue( XML_ATTRIBUTE_MODIFY_USER ) != null
                                ? UserIdentity.fromDelimitedKey( settingElement.getAttributeValue(  XML_ATTRIBUTE_MODIFY_USER ) )
                                : null;

                        for ( final String destProfile : profileStringDefinitions )
                        {
                            LOGGER.info( "moving setting " + setting.getKey() + " without profile attribute to profile \"" + destProfile + "\"." );
                            {
                                writeSetting( profileSetting, new StringArrayValue( profileStringDefinitions ), userIdentity );
                            }
                        }
                    }
                }
            }
        }

        private void migrateDeprecatedProperties(
        )
                throws PwmUnrecoverableException
        {
            {
                final String xpathString = "//property[@key=\"" + ConfigurationProperty.LDAP_TEMPLATE.getKey() + "\"]";
                final List<XmlElement> propertyElement = document.evaluateXpathToElements( xpathString );
                if ( propertyElement != null && !propertyElement.isEmpty() )
                {
                    final String value = propertyElement.get( 0 ).getText();
                    writeSetting( PwmSetting.TEMPLATE_LDAP, new StringValue( value ), null );
                    propertyElement.get( 0 ).detach();
                }
            }
            {
                final String xpathString = "//property[@key=\"" + ConfigurationProperty.NOTES.getKey() + "\"]";
                final List<XmlElement> propertyElement = document.evaluateXpathToElements( xpathString );
                if ( propertyElement != null && !propertyElement.isEmpty() )
                {
                    final String value = propertyElement.get( 0 ).getText();
                    writeSetting( PwmSetting.NOTES, new StringValue( value ), null );
                    propertyElement.get( 0 ).detach();
                }
            }
        }

        private void updateProperitiesWithoutType()
        {
            final String xpathString = "//properties[not(@type)]";
            final List<XmlElement> propertiesElements = document.evaluateXpathToElements( xpathString );
            for ( final XmlElement propertiesElement : propertiesElements )
            {
                propertiesElement.setAttribute( XML_ATTRIBUTE_TYPE, XML_ATTRIBUTE_VALUE_CONFIG );
            }
        }

        private void stripOrphanedProfileSettings()
        {
            for ( final PwmSetting setting : PwmSetting.values() )
            {
                if ( setting.getCategory().hasProfiles() )
                {
                    final List<String> validProfiles = profilesForSetting( setting );
                    final String xpathString = "//setting[@key=\"" + setting.getKey() + "\"]";
                    final List<XmlElement> settingElements =  document.evaluateXpathToElements( xpathString );
                    for ( final XmlElement settingElement : settingElements )
                    {
                        final String profileID = settingElement.getAttributeValue( XML_ATTRIBUTE_PROFILE );
                        if ( profileID != null )
                        {
                            if ( !validProfiles.contains( profileID ) )
                            {
                                LOGGER.info( "removing setting " + setting.getKey() + " with profile \"" + profileID + "\", profile is not a valid profile" );
                                settingElement.detach();
                            }
                        }
                    }
                }
            }
        }

        private void migrateAppProperties(
        )
                throws PwmUnrecoverableException
        {
            final List<XmlElement> appPropertiesElements = xmlHelper.xpathForAppProperties();
            for ( final XmlElement element : appPropertiesElements )
            {
                final List<XmlElement> properties = element.getChildren();
                for ( final XmlElement property : properties )
                {
                    final String key = property.getAttributeValue( "key" );
                    final String value = property.getText();
                    if ( key != null && !key.isEmpty() && value != null && !value.isEmpty() )
                    {
                        LOGGER.info( "migrating app-property config element '" + key + "' to setting " + PwmSetting.APP_PROPERTY_OVERRIDES.getKey() );
                        final String newValue = key + "=" + value;
                        List<String> existingValues = ( List<String> ) readSetting( PwmSetting.APP_PROPERTY_OVERRIDES ).toNativeObject();
                        if ( existingValues == null )
                        {
                            existingValues = new ArrayList<>();
                        }
                        existingValues = new ArrayList<>( existingValues );
                        existingValues.add( newValue );
                        writeSetting( PwmSetting.APP_PROPERTY_OVERRIDES, new StringArrayValue( existingValues ), null );
                    }
                }
                element.detach();
            }
        }

        private void updateDeprecatedSettings( ) throws PwmUnrecoverableException
        {
            final UserIdentity actor = new UserIdentity( "UpgradeProcessor", null );
            for ( final String profileID : profilesForSetting( PwmSetting.PASSWORD_POLICY_AD_COMPLEXITY ) )
            {
                if ( !isDefaultValue( PwmSetting.PASSWORD_POLICY_AD_COMPLEXITY, profileID ) )
                {
                    final boolean ad2003Enabled = ( boolean ) readSetting( PwmSetting.PASSWORD_POLICY_AD_COMPLEXITY, profileID ).toNativeObject();
                    final StoredValue value;
                    if ( ad2003Enabled )
                    {
                        value = new StringValue( ADPolicyComplexity.AD2003.toString() );
                    }
                    else
                    {
                        value = new StringValue( ADPolicyComplexity.NONE.toString() );
                    }
                    LOGGER.warn( "converting deprecated non-default setting " + PwmSetting.PASSWORD_POLICY_AD_COMPLEXITY.getKey() + "/" + profileID
                            + " to replacement setting " + PwmSetting.PASSWORD_POLICY_AD_COMPLEXITY_LEVEL + ", value=" + value.toNativeObject().toString() );
                    writeSetting( PwmSetting.PASSWORD_POLICY_AD_COMPLEXITY_LEVEL, profileID, value, actor );
                    resetSetting( PwmSetting.PASSWORD_POLICY_AD_COMPLEXITY, profileID, actor );
                }
            }

            for ( final String profileID : profilesForSetting( PwmSetting.RECOVERY_ENFORCE_MINIMUM_PASSWORD_LIFETIME ) )
            {
                if ( !isDefaultValue( PwmSetting.RECOVERY_ENFORCE_MINIMUM_PASSWORD_LIFETIME, profileID ) )
                {
                    final boolean enforceEnabled = ( boolean ) readSetting( PwmSetting.RECOVERY_ENFORCE_MINIMUM_PASSWORD_LIFETIME, profileID ).toNativeObject();
                    final StoredValue value = enforceEnabled
                            ? new StringValue( "NONE" )
                            : new StringValue( "ALLOW" );
                    final ValueMetaData existingData = readSettingMetadata( PwmSetting.RECOVERY_ENFORCE_MINIMUM_PASSWORD_LIFETIME, profileID );
                    LOGGER.warn( "converting deprecated non-default setting "
                            + PwmSetting.RECOVERY_ENFORCE_MINIMUM_PASSWORD_LIFETIME.toMenuLocationDebug(profileID,PwmConstants.DEFAULT_LOCALE) + "/" + profileID
                            + " to replacement setting " + PwmSetting.RECOVERY_MINIMUM_PASSWORD_LIFETIME_OPTIONS.toMenuLocationDebug( profileID, PwmConstants.DEFAULT_LOCALE )
                            + ", value=" + value.toNativeObject().toString() );
                    final UserIdentity newActor = existingData != null && existingData.getUserIdentity() != null
                            ? existingData.getUserIdentity()
                            : actor;
                    writeSetting( PwmSetting.RECOVERY_MINIMUM_PASSWORD_LIFETIME_OPTIONS, profileID, value, newActor );
                    resetSetting( PwmSetting.RECOVERY_ENFORCE_MINIMUM_PASSWORD_LIFETIME, profileID, actor );
                }
            }
        }
    }


=======
>>>>>>> d41689d5
    public static class ConfigRecordID implements Serializable, Comparable
    {
        private RecordType recordType;
        private Object recordID;
        private String profileID;

        public enum RecordType
        {
            SETTING,
            LOCALE_BUNDLE,
        }

        public ConfigRecordID(
                final RecordType recordType,
                final Object recordID,
                final String profileID
        )
        {
            this.recordType = recordType;
            this.recordID = recordID;
            this.profileID = profileID;
        }


        public RecordType getRecordType( )
        {
            return recordType;
        }

        public Object getRecordID( )
        {
            return recordID;
        }

        public String getProfileID( )
        {
            return profileID;
        }

        @Override
        public boolean equals( final Object o )
        {
            return o != null
                    && o instanceof ConfigRecordID
                    && toString().equals( o.toString() );

        }

        @Override
        public int hashCode( )
        {
            return toString().hashCode();
        }

        @Override
        public String toString( )
        {
            return this.getRecordType().toString()
                    + "-"
                    + ( this.getProfileID() == null ? "" : this.getProfileID() )
                    + "-"
                    + this.getRecordID();
        }

        @Override
        public int compareTo( final Object o )
        {
            return toString().compareTo( o.toString() );
        }
    }


    public String changeLogAsDebugString( final Locale locale, final boolean asHtml )
    {
        return changeLog.changeLogAsDebugString( locale, asHtml );
    }

    private PwmSecurityKey cachedKey;

    public PwmSecurityKey getKey( ) throws PwmUnrecoverableException
    {
        if ( cachedKey == null )
        {
            cachedKey = new PwmSecurityKey( createTime() + "StoredConfiguration" );
        }
        return cachedKey;
    }

    public boolean isModified( )
    {
        return changeLog.isModified();
    }

    private class ChangeLog
    {
        /* values contain the _original_ toJson version of the value. */
        private Map<ConfigRecordID, String> changeLog = new LinkedHashMap<>();

        public boolean isModified( )
        {
            return !changeLog.isEmpty();
        }

        public String changeLogAsDebugString( final Locale locale, final boolean asHtml )
        {
            final Map<String, String> outputMap = new TreeMap<>();
            final String SEPARATOR = LocaleHelper.getLocalizedMessage( locale, Config.Display_SettingNavigationSeparator, null );

            for ( final ConfigRecordID configRecordID : changeLog.keySet() )
            {
                switch ( configRecordID.recordType )
                {
                    case SETTING:
                    {
                        final StoredValue currentValue = readSetting( ( PwmSetting ) configRecordID.recordID, configRecordID.profileID );
                        final PwmSetting pwmSetting = ( PwmSetting ) configRecordID.recordID;
                        final String keyName = pwmSetting.toMenuLocationDebug( configRecordID.getProfileID(), locale );
                        final String debugValue = currentValue.toDebugString( locale );
                        outputMap.put( keyName, debugValue );
                    }
                    break;

                    case LOCALE_BUNDLE:
                    {
                        final String key = ( String ) configRecordID.recordID;
                        final String bundleName = key.split( "!" )[ 0 ];
                        final String keys = key.split( "!" )[ 1 ];
                        final Map<String, String> currentValue = readLocaleBundleMap( bundleName, keys );
                        final String debugValue = JsonUtil.serializeMap( currentValue, JsonUtil.Flag.PrettyPrint );
                        outputMap.put( "LocaleBundle" + SEPARATOR + bundleName + " " + keys, debugValue );
                    }
                    break;

                    default:
                        // continue processing
                        break;
                }
            }
            final StringBuilder output = new StringBuilder();
            if ( outputMap.isEmpty() )
            {
                output.append( "No setting changes." );
            }
            else
            {
                for ( final Map.Entry<String, String> entry : outputMap.entrySet() )
                {
                    final String keyName = entry.getKey();
                    final String value = entry.getValue();
                    if ( asHtml )
                    {
                        output.append( "<div class=\"changeLogKey\">" );
                        output.append( keyName );
                        output.append( "</div><div class=\"changeLogValue\">" );
                        output.append( StringUtil.escapeHtml( value ) );
                        output.append( "</div>" );
                    }
                    else
                    {
                        output.append( keyName );
                        output.append( "\n" );
                        output.append( " Value: " );
                        output.append( value );
                        output.append( "\n" );
                    }
                }
            }
            return output.toString();
        }

        public void updateChangeLog( final String bundleName, final String keyName, final Map<String, String> localeValueMap )
        {
            final String key = bundleName + "!" + keyName;
            final Map<String, String> currentValue = readLocaleBundleMap( bundleName, keyName );
            final String currentJsonValue = JsonUtil.serializeMap( currentValue );
            final String newJsonValue = JsonUtil.serializeMap( localeValueMap );
            final ConfigRecordID configRecordID = new ConfigRecordID( ConfigRecordID.RecordType.LOCALE_BUNDLE, key, null );
            updateChangeLog( configRecordID, currentJsonValue, newJsonValue );
        }

        public void updateChangeLog( final PwmSetting setting, final String profileID, final StoredValue newValue )
        {
            final StoredValue currentValue = readSetting( setting, profileID );
            final String currentJsonValue = JsonUtil.serialize( currentValue );
            final String newJsonValue = JsonUtil.serialize( newValue );
            final ConfigRecordID configRecordID = new ConfigRecordID( ConfigRecordID.RecordType.SETTING, setting, profileID );
            updateChangeLog( configRecordID, currentJsonValue, newJsonValue );
        }

        public void updateChangeLog( final ConfigRecordID configRecordID, final String currentValueString, final String newValueString )
        {
            if ( changeLog.containsKey( configRecordID ) )
            {
                final String currentRecord = changeLog.get( configRecordID );

                if ( currentRecord == null && newValueString == null )
                {
                    changeLog.remove( configRecordID );
                }
                else if ( currentRecord != null && currentRecord.equals( newValueString ) )
                {
                    changeLog.remove( configRecordID );
                }
            }
            else
            {
                changeLog.put( configRecordID, currentValueString );
            }
        }
    }

    public static void validateXmlSchema( final String xmlDocument )
            throws PwmUnrecoverableException
    {
        return;
                /*
        try {
            final InputStream xsdInputStream = PwmSetting.class.getClassLoader().getResourceAsStream("password/pwm/config/StoredConfiguration.xsd");
            final SchemaFactory factory = SchemaFactory.newInstance(XMLConstants.W3C_XML_SCHEMA_NS_URI);
            final Schema schema = factory.newSchema(new StreamSource(xsdInputStream));
            Validator validator = schema.newValidator();
            validator.validate(new StreamSource(new StringReader(xmlDocument)));
        } catch (Exception e) {
            final String errorMsg = "error while validating setting file schema definition: " + e.getMessage();
            throw new PwmUnrecoverableException(new ErrorInformation(PwmError.CONFIG_FORMAT_ERROR,errorMsg));
        }
        */
    }

    private void updateMetaData( final XmlElement settingElement, final UserIdentity userIdentity )
    {
        final XmlElement settingsElement = document.getRootElement().getChild( XML_ELEMENT_SETTINGS );
        settingElement.setAttribute( XML_ATTRIBUTE_MODIFY_TIME, JavaHelper.toIsoDate( Instant.now() ) );
        settingsElement.setAttribute( XML_ATTRIBUTE_MODIFY_TIME, JavaHelper.toIsoDate( Instant.now() ) );
        settingElement.removeAttribute( XML_ATTRIBUTE_MODIFY_USER );
        settingsElement.removeAttribute( XML_ATTRIBUTE_MODIFY_USER );
        if ( userIdentity != null )
        {
            settingElement.setAttribute( XML_ATTRIBUTE_MODIFY_USER, userIdentity.toDelimitedKey() );
            settingsElement.setAttribute( XML_ATTRIBUTE_MODIFY_USER, userIdentity.toDelimitedKey() );
        }
    }

    private XmlElement createOrGetSettingElement(
            final PwmSetting setting,
            final String profileID
    )
    {
        final XmlElement existingSettingElement = xmlHelper.xpathForSetting( setting, profileID );
        if ( existingSettingElement != null )
        {
            return existingSettingElement;
        }

        final XmlElement settingElement = xmlHelper.getXmlFactory().newElement( XML_ELEMENT_SETTING );
        settingElement.setAttribute( XML_ATTRIBUTE_KEY, setting.getKey() );
        settingElement.setAttribute( XML_ATTRIBUTE_SYNTAX, setting.getSyntax().toString() );
        if ( profileID != null && profileID.length() > 0 )
        {
            settingElement.setAttribute( XML_ATTRIBUTE_PROFILE, profileID );
        }

        XmlElement settingsElement = document.getRootElement().getChild( XML_ELEMENT_SETTINGS );
        if ( settingsElement == null )
        {
            settingsElement = xmlHelper.getXmlFactory().newElement( XML_ELEMENT_SETTINGS );
            document.getRootElement().addContent( settingElement );
        }
        settingsElement.addContent( settingElement );

        return settingElement;
    }

    public static class SettingValueRecord implements Serializable
    {
        private PwmSetting setting;
        private String profile;
        private StoredValue storedValue;

        public SettingValueRecord(
                final PwmSetting setting,
                final String profile,
                final StoredValue storedValue
        )
        {
            this.setting = setting;
            this.profile = profile;
            this.storedValue = storedValue;
        }

        public PwmSetting getSetting( )
        {
            return setting;
        }

        public String getProfile( )
        {
            return profile;
        }

        public StoredValue getStoredValue( )
        {
            return storedValue;
        }
    }

    class StoredValueIterator implements Iterator<StoredConfigurationImpl.SettingValueRecord>
    {

        private Queue<SettingValueRecord> settingQueue = new LinkedList<>();

        StoredValueIterator( final boolean includeDefaults )
        {
            for ( final PwmSetting setting : PwmSetting.values() )
            {
                if ( setting.getSyntax() != PwmSettingSyntax.PROFILE && !setting.getCategory().hasProfiles() )
                {
                    if ( includeDefaults || !isDefaultValue( setting ) )
                    {
                        final SettingValueRecord settingValueRecord = new SettingValueRecord( setting, null, null );
                        settingQueue.add( settingValueRecord );
                    }
                }
            }

            for ( final PwmSettingCategory category : PwmSettingCategory.values() )
            {
                if ( category.hasProfiles() )
                {
                    for ( final String profileID : profilesForSetting( category.getProfileSetting() ) )
                    {
                        for ( final PwmSetting setting : category.getSettings() )
                        {
                            if ( includeDefaults || !isDefaultValue( setting, profileID ) )
                            {
                                final SettingValueRecord settingValueRecord = new SettingValueRecord( setting, profileID, null );
                                settingQueue.add( settingValueRecord );
                            }
                        }
                    }
                }
            }
        }


        @Override
        public boolean hasNext( )
        {
            return !settingQueue.isEmpty();
        }

        @Override
        public SettingValueRecord next( )
        {
            final StoredConfigurationImpl.SettingValueRecord settingValueRecord = settingQueue.poll();
            return new SettingValueRecord(
                    settingValueRecord.getSetting(),
                    settingValueRecord.getProfile(),
                    readSetting( settingValueRecord.getSetting(), settingValueRecord.getProfile() )
            );
        }

        @Override
        public void remove( )
        {

        }
    }

    private String createTime( )
    {
        final XmlElement rootElement = document.getRootElement();
        final String createTimeString = rootElement.getAttributeValue( XML_ATTRIBUTE_CREATE_TIME );
        if ( createTimeString == null || createTimeString.isEmpty() )
        {
            throw new IllegalStateException( "missing createTime timestamp" );
        }
        return createTimeString;
    }

    @Override
    public Instant modifyTime( )
    {
        final XmlElement rootElement = document.getRootElement();
        final String modifyTimeString = rootElement.getAttributeValue( XML_ATTRIBUTE_MODIFY_TIME );
        if ( modifyTimeString != null )
        {
            try
            {
                return JavaHelper.parseIsoToInstant( modifyTimeString );
            }
            catch ( Exception e )
            {
                LOGGER.error( "error parsing root last modified timestamp: " + e.getMessage() );
            }
        }
        return null;
    }

    public void initNewRandomSecurityKey( )
            throws PwmUnrecoverableException
    {
        if ( !isDefaultValue( PwmSetting.PWM_SECURITY_KEY ) )
        {
            return;
        }

        writeSetting(
                PwmSetting.PWM_SECURITY_KEY,
                new PasswordValue( new PasswordData( PwmRandom.getInstance().alphaNumericString( 1024 ) ) ),
                null
        );

        LOGGER.debug( () -> "initialized new random security key" );
    }


    @Override
    public boolean isLocked( )
    {
        return locked;
    }

    private List<ConfigRecordID> allSettingConfigRecordIDs( )
    {
        final LinkedHashSet<ConfigRecordID> loopResults = new LinkedHashSet<>();
        for ( final PwmSetting loopSetting : PwmSetting.values() )
        {
            if ( loopSetting.getCategory().hasProfiles() )
            {
                for ( final String profile : profilesForSetting( loopSetting ) )
                {
                    loopResults.add( new ConfigRecordID( ConfigRecordID.RecordType.SETTING, loopSetting, profile ) );
                }
            }
            else
            {
                loopResults.add( new ConfigRecordID( ConfigRecordID.RecordType.SETTING, loopSetting, null ) );
            }
        }
        return new ArrayList<>( loopResults );
    }

}<|MERGE_RESOLUTION|>--- conflicted
+++ resolved
@@ -32,10 +32,12 @@
 import password.pwm.config.PwmSettingTemplate;
 import password.pwm.config.PwmSettingTemplateSet;
 import password.pwm.config.StoredValue;
+import password.pwm.config.option.ADPolicyComplexity;
 import password.pwm.config.value.NamedSecretValue;
 import password.pwm.config.value.PasswordValue;
 import password.pwm.config.value.PrivateKeyValue;
 import password.pwm.config.value.StringArrayValue;
+import password.pwm.config.value.StringValue;
 import password.pwm.config.value.ValueFactory;
 import password.pwm.error.ErrorInformation;
 import password.pwm.error.PwmError;
@@ -131,15 +133,10 @@
         {
             newConfiguration.document = inputDocument;
             newConfiguration.createTime(); // verify create time;
-<<<<<<< HEAD
-            newConfiguration.configurationCleaner.cleanup( );
-=======
             ConfigurationCleaner.cleanup( newConfiguration, newConfiguration.document );
->>>>>>> d41689d5
         }
         catch ( Exception e )
         {
-            e.printStackTrace(  );
             final String errorMsg = "error reading configuration file format, error=" + e.getMessage();
             final ErrorInformation errorInfo = new ErrorInformation( PwmError.CONFIG_FORMAT_ERROR, null, new String[] { errorMsg } );
             throw new PwmUnrecoverableException( errorInfo );
@@ -218,7 +215,6 @@
 
     public StoredConfigurationImpl( ) throws PwmUnrecoverableException
     {
-<<<<<<< HEAD
         try
         {
             configurationCleaner.cleanup();
@@ -230,11 +226,6 @@
             e.printStackTrace(  );
             throw new IllegalStateException( e );
         }
-=======
-        ConfigurationCleaner.cleanup( this, document );
-        final String createTime = JavaHelper.toIsoDate( Instant.now() );
-        document.getRootElement().setAttribute( XML_ATTRIBUTE_CREATE_TIME, createTime );
->>>>>>> d41689d5
     }
 
 
@@ -852,7 +843,7 @@
 
         if ( theBundle.getString( keyName ) == null )
         {
-            LOGGER.info( () -> "ignoring unknown key for bundle=" + bundleName + ", key=" + keyName );
+            LOGGER.info( "ignoring unknown key for bundle=" + bundleName + ", key=" + keyName );
             return;
         }
 
@@ -860,7 +851,7 @@
         resetLocaleBundleMap( bundleName, keyName );
         if ( localeMap == null || localeMap.isEmpty() )
         {
-            LOGGER.info( () -> "cleared locale bundle map for bundle=" + bundleName + ", key=" + keyName );
+            LOGGER.info( "cleared locale bundle map for bundle=" + bundleName + ", key=" + keyName );
             return;
         }
 
@@ -988,7 +979,6 @@
 
             if ( setting.getSyntax() == PwmSettingSyntax.PASSWORD )
             {
-<<<<<<< HEAD
                 final List<String> commentLines = Arrays.asList(
                         "Note: This value is encrypted and can not be edited directly.",
                         "Please use the Configuration Manager GUI to modify this value."
@@ -996,13 +986,6 @@
                 settingElement.setComment( commentLines );
 
                 final List<XmlElement> valueElements = ( ( PasswordValue ) value ).toXmlValues( "value", getKey() );
-=======
-                final List<Element> valueElements = ( ( PasswordValue ) value ).toXmlValues( "value", getKey() );
-                settingElement.addContent( new Comment( "Note: This value is encrypted and can not be edited directly." ) );
-                settingElement.addContent( new Comment( "Please use the Configuration Manager web UI to modify this value or add" ) );
-                settingElement.addContent( new Comment( "plaintext=\"true\" attribute on <value> tag to use a non-encrypted value." ) );
-
->>>>>>> d41689d5
                 settingElement.addContent( valueElements );
             }
             else if ( setting.getSyntax() == PwmSettingSyntax.PRIVATE_KEY )
@@ -1045,7 +1028,7 @@
 
 
         final String result = SecureEngine.hash( sb.toString(), PwmConstants.SETTING_CHECKSUM_HASH_METHOD );
-        LOGGER.trace( () -> "computed setting checksum in " + TimeDuration.fromCurrent( startTime ).asCompactString() );
+        LOGGER.trace( "computed setting checksum in " + TimeDuration.fromCurrent( startTime ).asCompactString() );
         return result;
     }
 
@@ -1093,11 +1076,7 @@
         return passwordHash != null && passwordHash.length() > 0;
     }
 
-<<<<<<< HEAD
     private class XmlHelper
-=======
-    abstract static class XPathBuilder
->>>>>>> d41689d5
     {
         private XmlFactory getXmlFactory()
         {
@@ -1110,11 +1089,7 @@
             return document.evaluateXpathToElement( xpathString );
         }
 
-<<<<<<< HEAD
         private XmlElement xpathForSetting( final PwmSetting setting, final String profileID )
-=======
-        static XPathExpression xpathForSetting( final PwmSetting setting, final String profileID )
->>>>>>> d41689d5
         {
             final String xpathString;
             if ( profileID == null || profileID.length() < 1 )
@@ -1136,11 +1111,7 @@
             return document.evaluateXpathToElement( xpathString );
         }
 
-<<<<<<< HEAD
         private List<XmlElement> xpathForAppProperties( )
-=======
-        static XPathExpression xpathForAppProperties()
->>>>>>> d41689d5
         {
             final String xpathString = "//" + XML_ELEMENT_PROPERTIES + "[@" + XML_ATTRIBUTE_TYPE + "=\"" + XML_ATTRIBUTE_VALUE_APP + "\"]";
             return document.evaluateXpathToElements( xpathString );
@@ -1161,7 +1132,6 @@
     }
 
 
-<<<<<<< HEAD
     private class ConfigurationCleaner
     {
         private void cleanup(
@@ -1429,8 +1399,6 @@
     }
 
 
-=======
->>>>>>> d41689d5
     public static class ConfigRecordID implements Serializable, Comparable
     {
         private RecordType recordType;

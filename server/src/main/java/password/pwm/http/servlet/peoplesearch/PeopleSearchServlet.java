/*
 * Password Management Servlets (PWM)
 * http://www.pwm-project.org
 *
 * Copyright (c) 2006-2009 Novell, Inc.
 * Copyright (c) 2009-2018 The PWM Project
 *
 * This program is free software; you can redistribute it and/or modify
 * it under the terms of the GNU General Public License as published by
 * the Free Software Foundation; either version 2 of the License, or
 * (at your option) any later version.
 *
 * This program is distributed in the hope that it will be useful,
 * but WITHOUT ANY WARRANTY; without even the implied warranty of
 * MERCHANTABILITY or FITNESS FOR A PARTICULAR PURPOSE.  See the
 * GNU General Public License for more details.
 *
 * You should have received a copy of the GNU General Public License
 * along with this program; if not, write to the Free Software
 * Foundation, Inc., 59 Temple Place, Suite 330, Boston, MA  02111-1307  USA
 */

package password.pwm.http.servlet.peoplesearch;

import com.novell.ldapchai.exception.ChaiUnavailableException;
import org.apache.commons.csv.CSVPrinter;
import password.pwm.bean.UserIdentity;
import password.pwm.config.PwmSetting;
import password.pwm.error.ErrorInformation;
import password.pwm.error.PwmError;
import password.pwm.error.PwmException;
import password.pwm.error.PwmOperationalException;
import password.pwm.error.PwmUnrecoverableException;
import password.pwm.http.HttpContentType;
<<<<<<< HEAD
=======
import password.pwm.http.HttpHeader;
>>>>>>> b65f15f2
import password.pwm.http.HttpMethod;
import password.pwm.http.JspUrl;
import password.pwm.http.ProcessStatus;
import password.pwm.http.PwmHttpRequestWrapper;
import password.pwm.http.PwmRequest;
import password.pwm.http.PwmRequestFlag;
import password.pwm.http.servlet.ControlledPwmServlet;
import password.pwm.ldap.PhotoDataBean;
import password.pwm.svc.stats.Statistic;
import password.pwm.svc.stats.StatisticsManager;
import password.pwm.util.java.JavaHelper;
import password.pwm.util.java.JsonUtil;
import password.pwm.util.java.StringUtil;
import password.pwm.util.logging.PwmLogger;
import password.pwm.ws.server.RestResultBean;

import javax.servlet.ServletException;
import javax.servlet.http.HttpServletResponse;
import java.io.IOException;
import java.io.OutputStream;
import java.util.Collection;
import java.util.Collections;

public abstract class PeopleSearchServlet extends ControlledPwmServlet
{

    private static final PwmLogger LOGGER = PwmLogger.forClass( PeopleSearchServlet.class );

    private static final String PARAM_USERKEY = "userKey";
    private static final String PARAM_DEPTH = "depth";

    public enum PeopleSearchActions implements ProcessAction
    {
        search( HttpMethod.POST ),
        detail( HttpMethod.GET ),
        photo( HttpMethod.GET ),
        clientData( HttpMethod.GET ),
        orgChartData( HttpMethod.GET ),
<<<<<<< HEAD
        export ( HttpMethod.GET ),;
=======
        exportOrgChart ( HttpMethod.GET ),;
>>>>>>> b65f15f2

        private final HttpMethod method;

        PeopleSearchActions( final HttpMethod method )
        {
            this.method = method;
        }

        public Collection<HttpMethod> permittedMethods( )
        {
            return Collections.singletonList( method );
        }
    }

    @Override
    public Class<? extends ProcessAction> getProcessActionsClass( )
    {
        return PeopleSearchActions.class;
    }

    @Override
    protected void nextStep( final PwmRequest pwmRequest ) throws PwmUnrecoverableException, IOException, ChaiUnavailableException, ServletException
    {
        if ( pwmRequest.getURL().isPublicUrl() )
        {
            pwmRequest.setFlag( PwmRequestFlag.HIDE_IDLE, true );
            pwmRequest.setFlag( PwmRequestFlag.NO_IDLE_TIMEOUT, true );
        }
        pwmRequest.forwardToJsp( JspUrl.PEOPLE_SEARCH );
    }

    @Override
    public ProcessStatus preProcessCheck( final PwmRequest pwmRequest ) throws PwmUnrecoverableException, IOException, ServletException
    {
        if ( !pwmRequest.getConfig().readSettingAsBoolean( PwmSetting.PEOPLE_SEARCH_ENABLE ) )
        {
            throw new PwmUnrecoverableException( new ErrorInformation( PwmError.ERROR_SERVICE_NOT_AVAILABLE ) );
        }

        return ProcessStatus.Continue;
    }

    @ActionHandler( action = "clientData" )
    private ProcessStatus restLoadClientData(
            final PwmRequest pwmRequest

    )
            throws PwmUnrecoverableException, IOException
    {
        final PeopleSearchConfiguration peopleSearchConfiguration = PeopleSearchConfiguration.forRequest( pwmRequest );

        final PeopleSearchClientConfigBean peopleSearchClientConfigBean = PeopleSearchClientConfigBean.fromConfig(
                pwmRequest,
                peopleSearchConfiguration,
                pwmRequest.getUserInfoIfLoggedIn()
        );

        final RestResultBean restResultBean = RestResultBean.withData( peopleSearchClientConfigBean );
        LOGGER.trace( pwmRequest, "returning clientData: " + JsonUtil.serialize( restResultBean ) );
        pwmRequest.outputJsonResult( restResultBean );
        return ProcessStatus.Halt;
    }

    @ActionHandler( action = "search" )
    private ProcessStatus restSearchRequest(
            final PwmRequest pwmRequest
    )
            throws PwmUnrecoverableException, IOException
    {
        final SearchRequestBean searchRequest = JsonUtil.deserialize( pwmRequest.readRequestBodyAsString(), SearchRequestBean.class );

        final PeopleSearchDataReader peopleSearchDataReader = new PeopleSearchDataReader( pwmRequest );

        final SearchResultBean searchResultBean = peopleSearchDataReader.makeSearchResultBean( searchRequest );
        final RestResultBean restResultBean = RestResultBean.withData( searchResultBean );

        addExpiresHeadersToResponse( pwmRequest );
        pwmRequest.outputJsonResult( restResultBean );

        LOGGER.trace( pwmRequest, "returning " + searchResultBean.getSearchResults().size() + " results for search request " + JsonUtil.serialize( searchRequest ) );
        return ProcessStatus.Halt;
    }

    @ActionHandler( action = "orgChartData" )
    private ProcessStatus restOrgChartData(
            final PwmRequest pwmRequest
    )
            throws IOException, PwmUnrecoverableException, ServletException
    {
        final PeopleSearchConfiguration peopleSearchConfiguration = PeopleSearchConfiguration.forRequest( pwmRequest );

        final UserIdentity userIdentity;
        {
            final String userKey = pwmRequest.readParameterAsString( PARAM_USERKEY, PwmHttpRequestWrapper.Flag.BypassValidation );
            if ( userKey == null || userKey.isEmpty() )
            {
                userIdentity = pwmRequest.getUserInfoIfLoggedIn();
                if ( userIdentity == null )
                {
                    return ProcessStatus.Halt;
                }
            }
            else
            {
                userIdentity = UserIdentity.fromObfuscatedKey( userKey, pwmRequest.getPwmApplication() );
            }
        }

        if ( !peopleSearchConfiguration.isOrgChartEnabled( ) )
        {
            throw new PwmUnrecoverableException( PwmError.ERROR_SERVICE_NOT_AVAILABLE );
        }

        final boolean noChildren = pwmRequest.readParameterAsBoolean( "noChildren" );

        try
        {
            final PeopleSearchDataReader peopleSearchDataReader = new PeopleSearchDataReader( pwmRequest );
            final OrgChartDataBean orgChartData = peopleSearchDataReader.makeOrgChartData( userIdentity, noChildren );

            addExpiresHeadersToResponse( pwmRequest );
            pwmRequest.outputJsonResult( RestResultBean.withData( orgChartData ) );
            StatisticsManager.incrementStat( pwmRequest, Statistic.PEOPLESEARCH_ORGCHART );
        }
        catch ( PwmException e )
        {
            LOGGER.error( pwmRequest, "error generating user detail object: " + e.getMessage() );
            pwmRequest.respondWithError( e.getErrorInformation() );
        }

        return ProcessStatus.Halt;
    }

    @ActionHandler( action = "detail" )
    private ProcessStatus restUserDetailRequest(
            final PwmRequest pwmRequest
    )
            throws ChaiUnavailableException, PwmUnrecoverableException, IOException
    {
        final String userKey = pwmRequest.readParameterAsString( PARAM_USERKEY, PwmHttpRequestWrapper.Flag.BypassValidation );
        final UserIdentity userIdentity = readUserIdentityFromKey( pwmRequest, userKey );

        final PeopleSearchDataReader peopleSearchDataReader = new PeopleSearchDataReader( pwmRequest );
        final UserDetailBean detailData = peopleSearchDataReader.makeUserDetailRequest( userIdentity );

        addExpiresHeadersToResponse( pwmRequest );
        pwmRequest.outputJsonResult( RestResultBean.withData( detailData ) );
        pwmRequest.getPwmApplication().getStatisticsManager().incrementValue( Statistic.PEOPLESEARCH_DETAILS );

        return ProcessStatus.Halt;
    }

    @ActionHandler( action = "photo" )
    private ProcessStatus processUserPhotoImageRequest( final PwmRequest pwmRequest )
            throws ChaiUnavailableException, PwmUnrecoverableException, IOException, ServletException
    {
        final String userKey = pwmRequest.readParameterAsString( PARAM_USERKEY, PwmHttpRequestWrapper.Flag.BypassValidation );
        if ( userKey.length() < 1 )
        {
            final ErrorInformation errorInformation = new ErrorInformation( PwmError.ERROR_MISSING_PARAMETER, PARAM_USERKEY + " parameter is missing" );
            LOGGER.error( pwmRequest, errorInformation );
            pwmRequest.respondWithError( errorInformation, false );
            return ProcessStatus.Halt;
        }


        final PeopleSearchDataReader peopleSearchDataReader = new PeopleSearchDataReader( pwmRequest );
        final UserIdentity userIdentity = readUserIdentityFromKey( pwmRequest, userKey );

        LOGGER.debug( pwmRequest, "received user photo request to view user " + userIdentity.toString() );

        final PhotoDataBean photoData;
        try
        {
            photoData = peopleSearchDataReader.readPhotoDataFromLdap( userIdentity );
        }
        catch ( PwmOperationalException e )
        {
            final ErrorInformation errorInformation = e.getErrorInformation();
            LOGGER.error( pwmRequest, errorInformation );
            pwmRequest.respondWithError( errorInformation, false );
            return ProcessStatus.Halt;
        }

        addExpiresHeadersToResponse( pwmRequest );

        try ( OutputStream outputStream = pwmRequest.getPwmResponse().getOutputStream() )
        {
            final HttpServletResponse resp = pwmRequest.getPwmResponse().getHttpServletResponse();
            resp.setContentType( photoData.getMimeType() );

            if ( photoData.getContents() != null )
            {
<<<<<<< HEAD
                outputStream.write( photoData.getContents() );
=======
                outputStream.write( photoData.getContents().getBytes() );
>>>>>>> b65f15f2
            }
        }
        return ProcessStatus.Halt;
    }

    private void addExpiresHeadersToResponse( final PwmRequest pwmRequest )
    {
        final long maxCacheSeconds = pwmRequest.getConfig().readSettingAsLong( PwmSetting.PEOPLE_SEARCH_MAX_CACHE_SECONDS );
        pwmRequest.getPwmResponse().getHttpServletResponse().setDateHeader( HttpHeader.Expires.getHttpName(), System.currentTimeMillis() + ( maxCacheSeconds * 1000L ) );
        pwmRequest.getPwmResponse().setHeader( HttpHeader.CacheControl,  "private, max-age=" + maxCacheSeconds );
    }

    @ActionHandler( action = "exportOrgChart" )
    private ProcessStatus processExportOrgChartRequest( final PwmRequest pwmRequest )
            throws PwmUnrecoverableException, IOException
    {
        final String userKey = pwmRequest.readParameterAsString( PARAM_USERKEY, PwmHttpRequestWrapper.Flag.BypassValidation );
        final int requestedDepth = pwmRequest.readParameterAsInt( PARAM_DEPTH, 1 );
        final UserIdentity userIdentity = readUserIdentityFromKey( pwmRequest, userKey );
        final PeopleSearchDataReader peopleSearchDataReader = new PeopleSearchDataReader( pwmRequest );

        final PeopleSearchConfiguration peopleSearchConfiguration = PeopleSearchConfiguration.forRequest( pwmRequest );
        final PeopleSearchClientConfigBean peopleSearchClientConfigBean = PeopleSearchClientConfigBean.fromConfig( pwmRequest, peopleSearchConfiguration, userIdentity );

        if ( !peopleSearchClientConfigBean.isEnableExport() )
        {
            final String msg = "export service is not enabled";
            throw PwmUnrecoverableException.newException( PwmError.ERROR_SERVICE_NOT_AVAILABLE, msg );
        }

        final int effectiveDepth = Math.max( peopleSearchClientConfigBean.getExportMaxDepth(), requestedDepth );

        pwmRequest.getPwmResponse().getHttpServletResponse().setBufferSize( 0 );
        pwmRequest.getPwmResponse().markAsDownload( HttpContentType.csv, "userData.csv" );

        try ( CSVPrinter csvPrinter = JavaHelper.makeCsvPrinter( pwmRequest.getPwmResponse().getOutputStream() ) )
        {
            peopleSearchDataReader.writeUserOrgChartDetailToCsv( csvPrinter, userIdentity, effectiveDepth );
        }

        return ProcessStatus.Halt;
    }

    static UserIdentity readUserIdentityFromKey( final PwmRequest pwmRequest, final String userKey )
            throws PwmUnrecoverableException
    {
        if ( StringUtil.isEmpty( userKey ) )
        {
            final ErrorInformation errorInformation = new ErrorInformation( PwmError.ERROR_MISSING_PARAMETER, PARAM_USERKEY + " parameter is missing" );
            LOGGER.error( pwmRequest, errorInformation );
            throw new PwmUnrecoverableException( errorInformation );
        }

        final PeopleSearchDataReader peopleSearchDataReader = new PeopleSearchDataReader( pwmRequest );
        final UserIdentity userIdentity = UserIdentity.fromKey( userKey, pwmRequest.getPwmApplication() );
        peopleSearchDataReader.checkIfUserIdentityViewable( userIdentity );
        return userIdentity;
    }

    @ActionHandler( action = "export" )
    private ProcessStatus processExportRequest( final PwmRequest pwmRequest )
            throws ChaiUnavailableException, PwmUnrecoverableException, IOException
    {
        final String userKey = pwmRequest.readParameterAsString( PARAM_USERKEY, PwmHttpRequestWrapper.Flag.BypassValidation );
        final int requestedDepth = pwmRequest.readParameterAsInt( PARAM_DEPTH, 1 );
        final UserIdentity userIdentity = readUserIdentityFromKey( pwmRequest, userKey );
        final PeopleSearchDataReader peopleSearchDataReader = new PeopleSearchDataReader( pwmRequest );

        final PeopleSearchConfiguration peopleSearchConfiguration = PeopleSearchConfiguration.forRequest( pwmRequest );
        final PeopleSearchClientConfigBean peopleSearchClientConfigBean = PeopleSearchClientConfigBean.fromConfig( pwmRequest, peopleSearchConfiguration, userIdentity );

        if ( !peopleSearchClientConfigBean.isEnableExport() )
        {
            final String msg = "export service is not enabled";
            throw PwmUnrecoverableException.newException( PwmError.ERROR_SERVICE_NOT_AVAILABLE, msg );
        }

        final int effectiveDepth = Math.max( peopleSearchClientConfigBean.getExportMaxDepth(), requestedDepth );

        final UserDetailBean detailData = peopleSearchDataReader.makeUserDetailRequest( userIdentity );
        pwmRequest.getPwmResponse().getHttpServletResponse().setBufferSize( 0 );
        pwmRequest.getPwmResponse().markAsDownload( HttpContentType.csv, "userData.csv" );

        try ( CSVPrinter csvPrinter = JavaHelper.makeCsvPrinter( pwmRequest.getPwmResponse().getOutputStream() ) )
        {
            peopleSearchDataReader.writeUserDetailToCsv( peopleSearchConfiguration, csvPrinter, userIdentity, detailData, effectiveDepth );
        }

        return ProcessStatus.Halt;
    }

    static UserIdentity readUserIdentityFromKey( final PwmRequest pwmRequest, final String userKey )
            throws PwmUnrecoverableException
    {
        if ( userKey.length() < 1 )
        {
            final ErrorInformation errorInformation = new ErrorInformation( PwmError.ERROR_MISSING_PARAMETER, PARAM_USERKEY + " parameter is missing" );
            LOGGER.error( pwmRequest, errorInformation );
            throw new PwmUnrecoverableException( errorInformation );
        }

        final PeopleSearchDataReader peopleSearchDataReader = new PeopleSearchDataReader( pwmRequest );
        final UserIdentity userIdentity = UserIdentity.fromKey( userKey, pwmRequest.getPwmApplication() );
        peopleSearchDataReader.checkIfUserIdentityViewable( userIdentity );
        return userIdentity;
    }
}<|MERGE_RESOLUTION|>--- conflicted
+++ resolved
@@ -32,10 +32,7 @@
 import password.pwm.error.PwmOperationalException;
 import password.pwm.error.PwmUnrecoverableException;
 import password.pwm.http.HttpContentType;
-<<<<<<< HEAD
-=======
 import password.pwm.http.HttpHeader;
->>>>>>> b65f15f2
 import password.pwm.http.HttpMethod;
 import password.pwm.http.JspUrl;
 import password.pwm.http.ProcessStatus;
@@ -74,11 +71,7 @@
         photo( HttpMethod.GET ),
         clientData( HttpMethod.GET ),
         orgChartData( HttpMethod.GET ),
-<<<<<<< HEAD
-        export ( HttpMethod.GET ),;
-=======
         exportOrgChart ( HttpMethod.GET ),;
->>>>>>> b65f15f2
 
         private final HttpMethod method;
 
@@ -272,11 +265,7 @@
 
             if ( photoData.getContents() != null )
             {
-<<<<<<< HEAD
-                outputStream.write( photoData.getContents() );
-=======
                 outputStream.write( photoData.getContents().getBytes() );
->>>>>>> b65f15f2
             }
         }
         return ProcessStatus.Halt;
@@ -335,52 +324,4 @@
         peopleSearchDataReader.checkIfUserIdentityViewable( userIdentity );
         return userIdentity;
     }
-
-    @ActionHandler( action = "export" )
-    private ProcessStatus processExportRequest( final PwmRequest pwmRequest )
-            throws ChaiUnavailableException, PwmUnrecoverableException, IOException
-    {
-        final String userKey = pwmRequest.readParameterAsString( PARAM_USERKEY, PwmHttpRequestWrapper.Flag.BypassValidation );
-        final int requestedDepth = pwmRequest.readParameterAsInt( PARAM_DEPTH, 1 );
-        final UserIdentity userIdentity = readUserIdentityFromKey( pwmRequest, userKey );
-        final PeopleSearchDataReader peopleSearchDataReader = new PeopleSearchDataReader( pwmRequest );
-
-        final PeopleSearchConfiguration peopleSearchConfiguration = PeopleSearchConfiguration.forRequest( pwmRequest );
-        final PeopleSearchClientConfigBean peopleSearchClientConfigBean = PeopleSearchClientConfigBean.fromConfig( pwmRequest, peopleSearchConfiguration, userIdentity );
-
-        if ( !peopleSearchClientConfigBean.isEnableExport() )
-        {
-            final String msg = "export service is not enabled";
-            throw PwmUnrecoverableException.newException( PwmError.ERROR_SERVICE_NOT_AVAILABLE, msg );
-        }
-
-        final int effectiveDepth = Math.max( peopleSearchClientConfigBean.getExportMaxDepth(), requestedDepth );
-
-        final UserDetailBean detailData = peopleSearchDataReader.makeUserDetailRequest( userIdentity );
-        pwmRequest.getPwmResponse().getHttpServletResponse().setBufferSize( 0 );
-        pwmRequest.getPwmResponse().markAsDownload( HttpContentType.csv, "userData.csv" );
-
-        try ( CSVPrinter csvPrinter = JavaHelper.makeCsvPrinter( pwmRequest.getPwmResponse().getOutputStream() ) )
-        {
-            peopleSearchDataReader.writeUserDetailToCsv( peopleSearchConfiguration, csvPrinter, userIdentity, detailData, effectiveDepth );
-        }
-
-        return ProcessStatus.Halt;
-    }
-
-    static UserIdentity readUserIdentityFromKey( final PwmRequest pwmRequest, final String userKey )
-            throws PwmUnrecoverableException
-    {
-        if ( userKey.length() < 1 )
-        {
-            final ErrorInformation errorInformation = new ErrorInformation( PwmError.ERROR_MISSING_PARAMETER, PARAM_USERKEY + " parameter is missing" );
-            LOGGER.error( pwmRequest, errorInformation );
-            throw new PwmUnrecoverableException( errorInformation );
-        }
-
-        final PeopleSearchDataReader peopleSearchDataReader = new PeopleSearchDataReader( pwmRequest );
-        final UserIdentity userIdentity = UserIdentity.fromKey( userKey, pwmRequest.getPwmApplication() );
-        peopleSearchDataReader.checkIfUserIdentityViewable( userIdentity );
-        return userIdentity;
-    }
 }
/*
 * Password Management Servlets (PWM)
 * http://www.pwm-project.org
 *
 * Copyright (c) 2006-2009 Novell, Inc.
 * Copyright (c) 2009-2018 The PWM Project
 *
 * This program is free software; you can redistribute it and/or modify
 * it under the terms of the GNU General Public License as published by
 * the Free Software Foundation; either version 2 of the License, or
 * (at your option) any later version.
 *
 * This program is distributed in the hope that it will be useful,
 * but WITHOUT ANY WARRANTY; without even the implied warranty of
 * MERCHANTABILITY or FITNESS FOR A PARTICULAR PURPOSE.  See the
 * GNU General Public License for more details.
 *
 * You should have received a copy of the GNU General Public License
 * along with this program; if not, write to the Free Software
 * Foundation, Inc., 59 Temple Place, Suite 330, Boston, MA  02111-1307  USA
 */

package password.pwm.http.servlet.peoplesearch;

import password.pwm.AppProperty;
import password.pwm.PwmApplication;
import password.pwm.bean.SessionLabel;
import password.pwm.bean.UserIdentity;
import password.pwm.config.Configuration;
import password.pwm.config.PwmSetting;
import password.pwm.config.profile.LdapProfile;
import password.pwm.config.value.data.FormConfiguration;
import password.pwm.config.value.data.UserPermission;
import password.pwm.error.PwmUnrecoverableException;
import password.pwm.http.PwmRequest;
import password.pwm.ldap.LdapPermissionTester;
<<<<<<< HEAD
=======
import password.pwm.util.java.TimeDuration;
>>>>>>> b65f15f2

import java.util.Collections;
import java.util.LinkedHashSet;
import java.util.List;
import java.util.Set;

public class PeopleSearchConfiguration
{
    private final PwmRequest pwmRequest;
    private final PwmApplication pwmApplication;


    private PeopleSearchConfiguration( final PwmRequest pwmRequest )
    {
        this.pwmRequest = pwmRequest;
        this.pwmApplication = pwmRequest.getPwmApplication();
    }

    public String getPhotoAttribute( final UserIdentity userIdentity )
    {
        final LdapProfile ldapProfile = userIdentity.getLdapProfile( pwmApplication.getConfig() );
        return ldapProfile.readSettingAsString( PwmSetting.LDAP_ATTRIBUTE_PHOTO );
    }

    String getPhotoUrlOverride( final UserIdentity userIdentity )
    {
        final LdapProfile ldapProfile = userIdentity.getLdapProfile( pwmApplication.getConfig() );
        return ldapProfile.readSettingAsString( PwmSetting.LDAP_ATTRIBUTE_PHOTO_URL_OVERRIDE );
    }

    boolean isPhotosEnabled( final UserIdentity actor, final SessionLabel sessionLabel )
            throws PwmUnrecoverableException
    {
        if ( actor == null )
        {
            return false;
        }

        final List<UserPermission> permissions =  pwmApplication.getConfig().readSettingAsUserPermission( PwmSetting.PEOPLE_SEARCH_PHOTO_QUERY_FILTER );
        return LdapPermissionTester.testUserPermissions( pwmApplication, sessionLabel, actor, permissions );
    }

    public boolean isOrgChartEnabled()
    {
        final Configuration config = pwmApplication.getConfig();
        return config.readSettingAsBoolean( PwmSetting.PEOPLE_SEARCH_ENABLE_ORGCHART );
    }

    String getOrgChartParentAttr( final UserIdentity userIdentity )
    {
        final LdapProfile ldapProfile = userIdentity.getLdapProfile( pwmApplication.getConfig() );
        return ldapProfile.readSettingAsString( PwmSetting.LDAP_ATTRIBUTE_ORGCHART_PARENT );
    }
<<<<<<< HEAD

    String getOrgChartChildAttr( final UserIdentity userIdentity  )
    {
        final LdapProfile ldapProfile = userIdentity.getLdapProfile( pwmApplication.getConfig() );
        return ldapProfile.readSettingAsString( PwmSetting.LDAP_ATTRIBUTE_ORGCHART_CHILD );
    }

    String getOrgChartAssistantAttr( final UserIdentity userIdentity  )
    {
        final LdapProfile ldapProfile = userIdentity.getLdapProfile( pwmApplication.getConfig() );
        return ldapProfile.readSettingAsString( PwmSetting.LDAP_ATTRIBUTE_ORGCHART_ASSISTANT );
    }

    String getOrgChartWorkforceIDAttr( final UserIdentity userIdentity  )
    {
        final LdapProfile ldapProfile = userIdentity.getLdapProfile( pwmApplication.getConfig() );
        return ldapProfile.readSettingAsString( PwmSetting.LDAP_ATTRIBUTE_ORGCHART_WORKFORCEID );
    }

    boolean isOrgChartShowChildCount( )
    {
        return Boolean.parseBoolean( pwmRequest.getConfig().readAppProperty( AppProperty.PEOPLESEARCH_ORGCHART_ENABLE_CHILD_COUNT ) );
    }

    int getOrgChartMaxParents( )
    {
        return Integer.parseInt( pwmRequest.getConfig().readAppProperty( AppProperty.PEOPLESEARCH_ORGCHART_MAX_PARENTS ) );
    }

    boolean isEnableExportCsv( )
    {
        return pwmApplication.getConfig().readSettingAsBoolean( PwmSetting.PEOPLE_SEARCH_ENABLE_EXPORT );
    }

    int getExportCsvMaxDepth( )
    {
        return Integer.parseInt( pwmRequest.getConfig().readAppProperty( AppProperty.PEOPLESEARCH_EXPORT_MAX_DEPTH ) );
=======

    String getOrgChartChildAttr( final UserIdentity userIdentity  )
    {
        final LdapProfile ldapProfile = userIdentity.getLdapProfile( pwmApplication.getConfig() );
        return ldapProfile.readSettingAsString( PwmSetting.LDAP_ATTRIBUTE_ORGCHART_CHILD );
    }

    String getOrgChartAssistantAttr( final UserIdentity userIdentity  )
    {
        final LdapProfile ldapProfile = userIdentity.getLdapProfile( pwmApplication.getConfig() );
        return ldapProfile.readSettingAsString( PwmSetting.LDAP_ATTRIBUTE_ORGCHART_ASSISTANT );
    }

    String getOrgChartWorkforceIDAttr( final UserIdentity userIdentity  )
    {
        final LdapProfile ldapProfile = userIdentity.getLdapProfile( pwmApplication.getConfig() );
        return ldapProfile.readSettingAsString( PwmSetting.LDAP_ATTRIBUTE_ORGCHART_WORKFORCEID );
    }

    boolean isOrgChartShowChildCount( )
    {
        return Boolean.parseBoolean( pwmRequest.getConfig().readAppProperty( AppProperty.PEOPLESEARCH_ORGCHART_ENABLE_CHILD_COUNT ) );
    }

    int getOrgChartMaxParents( )
    {
        return Integer.parseInt( pwmRequest.getConfig().readAppProperty( AppProperty.PEOPLESEARCH_ORGCHART_MAX_PARENTS ) );
    }

    boolean isEnableExportCsv( )
    {
        return pwmApplication.getConfig().readSettingAsBoolean( PwmSetting.PEOPLE_SEARCH_ENABLE_EXPORT );
    }

    int getExportCsvMaxDepth( )
    {
        return Integer.parseInt( pwmRequest.getConfig().readAppProperty( AppProperty.PEOPLESEARCH_EXPORT_CSV_MAX_DEPTH ) );
    }

    TimeDuration getExportCsvMaxDuration( )
    {
        final int seconds = Integer.parseInt( pwmRequest.getConfig().readAppProperty( AppProperty.PEOPLESEARCH_EXPORT_CSV_MAX_SECONDS ) );
        return TimeDuration.of( seconds, TimeDuration.Unit.SECONDS );
    }

    int getExportCsvMaxThreads( )
    {
        return Integer.parseInt( pwmRequest.getConfig().readAppProperty( AppProperty.PEOPLESEARCH_EXPORT_CSV_MAX_THREADS ) );
    }

    int getExportCsvMaxItems( )
    {
        return Integer.parseInt( pwmRequest.getConfig().readAppProperty( AppProperty.PEOPLESEARCH_EXPORT_CSV_MAX_ITEMS ) );
    }

    List<FormConfiguration> getSearchForm()
    {
        return pwmRequest.getConfig().readSettingAsForm( PwmSetting.PEOPLE_SEARCH_SEARCH_FORM );
    }

    Set<String> getSearchAttributes()
    {
        final List<FormConfiguration> searchForm = getSearchForm();

        return Collections.unmodifiableSet( new LinkedHashSet<>( FormConfiguration.convertToListOfNames( searchForm ) ) );
    }

    List<FormConfiguration> getResultForm()
    {
        return pwmRequest.getConfig().readSettingAsForm( PwmSetting.PEOPLE_SEARCH_RESULT_FORM );
    }

    int getResultLimit()
    {
        return ( int ) pwmRequest.getConfig().readSettingAsLong( PwmSetting.PEOPLE_SEARCH_RESULT_LIMIT );
>>>>>>> b65f15f2
    }

    public static PeopleSearchConfiguration forRequest(
            final PwmRequest pwmRequest
    )
    {
        return new PeopleSearchConfiguration( pwmRequest );
<<<<<<< HEAD
=======
    }

    public boolean isEnableAdvancedSearch()
    {
        return pwmApplication.getConfig().readSettingAsBoolean( PwmSetting.PEOPLE_SEARCH_ENABLE_ADVANCED_SEARCH );
>>>>>>> b65f15f2
    }

}<|MERGE_RESOLUTION|>--- conflicted
+++ resolved
@@ -34,10 +34,7 @@
 import password.pwm.error.PwmUnrecoverableException;
 import password.pwm.http.PwmRequest;
 import password.pwm.ldap.LdapPermissionTester;
-<<<<<<< HEAD
-=======
 import password.pwm.util.java.TimeDuration;
->>>>>>> b65f15f2
 
 import java.util.Collections;
 import java.util.LinkedHashSet;
@@ -91,45 +88,6 @@
         final LdapProfile ldapProfile = userIdentity.getLdapProfile( pwmApplication.getConfig() );
         return ldapProfile.readSettingAsString( PwmSetting.LDAP_ATTRIBUTE_ORGCHART_PARENT );
     }
-<<<<<<< HEAD
-
-    String getOrgChartChildAttr( final UserIdentity userIdentity  )
-    {
-        final LdapProfile ldapProfile = userIdentity.getLdapProfile( pwmApplication.getConfig() );
-        return ldapProfile.readSettingAsString( PwmSetting.LDAP_ATTRIBUTE_ORGCHART_CHILD );
-    }
-
-    String getOrgChartAssistantAttr( final UserIdentity userIdentity  )
-    {
-        final LdapProfile ldapProfile = userIdentity.getLdapProfile( pwmApplication.getConfig() );
-        return ldapProfile.readSettingAsString( PwmSetting.LDAP_ATTRIBUTE_ORGCHART_ASSISTANT );
-    }
-
-    String getOrgChartWorkforceIDAttr( final UserIdentity userIdentity  )
-    {
-        final LdapProfile ldapProfile = userIdentity.getLdapProfile( pwmApplication.getConfig() );
-        return ldapProfile.readSettingAsString( PwmSetting.LDAP_ATTRIBUTE_ORGCHART_WORKFORCEID );
-    }
-
-    boolean isOrgChartShowChildCount( )
-    {
-        return Boolean.parseBoolean( pwmRequest.getConfig().readAppProperty( AppProperty.PEOPLESEARCH_ORGCHART_ENABLE_CHILD_COUNT ) );
-    }
-
-    int getOrgChartMaxParents( )
-    {
-        return Integer.parseInt( pwmRequest.getConfig().readAppProperty( AppProperty.PEOPLESEARCH_ORGCHART_MAX_PARENTS ) );
-    }
-
-    boolean isEnableExportCsv( )
-    {
-        return pwmApplication.getConfig().readSettingAsBoolean( PwmSetting.PEOPLE_SEARCH_ENABLE_EXPORT );
-    }
-
-    int getExportCsvMaxDepth( )
-    {
-        return Integer.parseInt( pwmRequest.getConfig().readAppProperty( AppProperty.PEOPLESEARCH_EXPORT_MAX_DEPTH ) );
-=======
 
     String getOrgChartChildAttr( final UserIdentity userIdentity  )
     {
@@ -205,7 +163,6 @@
     int getResultLimit()
     {
         return ( int ) pwmRequest.getConfig().readSettingAsLong( PwmSetting.PEOPLE_SEARCH_RESULT_LIMIT );
->>>>>>> b65f15f2
     }
 
     public static PeopleSearchConfiguration forRequest(
@@ -213,14 +170,10 @@
     )
     {
         return new PeopleSearchConfiguration( pwmRequest );
-<<<<<<< HEAD
-=======
     }
 
     public boolean isEnableAdvancedSearch()
     {
         return pwmApplication.getConfig().readSettingAsBoolean( PwmSetting.PEOPLE_SEARCH_ENABLE_ADVANCED_SEARCH );
->>>>>>> b65f15f2
     }
-
 }
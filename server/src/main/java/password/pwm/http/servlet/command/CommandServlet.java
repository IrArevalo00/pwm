/*
 * Password Management Servlets (PWM)
 * http://www.pwm-project.org
 *
 * Copyright (c) 2006-2009 Novell, Inc.
 * Copyright (c) 2009-2021 The PWM Project
 *
 * Licensed under the Apache License, Version 2.0 (the "License");
 * you may not use this file except in compliance with the License.
 * You may obtain a copy of the License at
 *
 *     http://www.apache.org/licenses/LICENSE-2.0
 *
 * Unless required by applicable law or agreed to in writing, software
 * distributed under the License is distributed on an "AS IS" BASIS,
 * WITHOUT WARRANTIES OR CONDITIONS OF ANY KIND, either express or implied.
 * See the License for the specific language governing permissions and
 * limitations under the License.
 */

package password.pwm.http.servlet.command;

import com.novell.ldapchai.exception.ChaiUnavailableException;
import password.pwm.PwmConstants;
import password.pwm.bean.LocalSessionStateBean;
import password.pwm.bean.LoginInfoBean;
import password.pwm.config.PwmSetting;
import password.pwm.config.profile.ChangePasswordProfile;
import password.pwm.error.PwmError;
import password.pwm.error.PwmUnrecoverableException;
import password.pwm.http.HttpContentType;
import password.pwm.http.HttpHeader;
import password.pwm.http.HttpMethod;
import password.pwm.http.ProcessStatus;
import password.pwm.http.PwmRequest;
import password.pwm.http.PwmSession;
import password.pwm.http.filter.AuthenticationFilter;
import password.pwm.http.servlet.ControlledPwmServlet;
import password.pwm.http.servlet.PwmServletDefinition;
import password.pwm.util.logging.PwmLogger;

import javax.servlet.ServletException;
import java.io.IOException;
import java.time.Instant;
import java.util.Arrays;
import java.util.Collection;
import java.util.Optional;

public abstract class CommandServlet extends ControlledPwmServlet
{
    private static final PwmLogger LOGGER = PwmLogger.forClass( CommandServlet.class );

    @Override
<<<<<<< HEAD
    public Optional<Class<? extends ProcessAction>> getProcessActionsClass( )
=======
    protected PwmLogger getLogger()
    {
        return LOGGER;
    }

    @Override
    public Class<? extends ProcessAction> getProcessActionsClass( )
>>>>>>> 7639e46f
    {
        return Optional.of( CommandAction.class );
    }

    public enum CommandAction implements ProcessAction
    {
        idleUpdate,
        checkResponses,

        //deprecated
        checkIfResponseConfigNeeded,
        checkExpire,
        checkProfile,

        // deprecated
        checkAttributes,
        checkAll,
        pageLeaveNotice,
        cspReport,
        next,;

        @Override
        public Collection<HttpMethod> permittedMethods( )
        {
            return Arrays.asList( HttpMethod.GET, HttpMethod.POST );
        }
    }

    @Override
    protected void nextStep( final PwmRequest pwmRequest ) throws PwmUnrecoverableException, IOException, ChaiUnavailableException, ServletException
    {
        // no mvc pattern in this servlet
    }

    @Override
    public ProcessStatus preProcessCheck( final PwmRequest pwmRequest ) throws PwmUnrecoverableException, IOException, ServletException
    {
        return ProcessStatus.Continue;
    }

    @ActionHandler( action = "cspReport" )
    public ProcessStatus processCspReport(
            final PwmRequest pwmRequest
    )
            throws IOException, PwmUnrecoverableException
    {
        final String body = pwmRequest.readRequestBodyAsString();
        try
        {
            LOGGER.trace( pwmRequest, () -> "CSP Report: " + body );
        }
        catch ( final Exception e )
        {
            LOGGER.error( pwmRequest, () -> "error processing csp report: " + e.getMessage() + ", body=" + body );
        }
        return ProcessStatus.Halt;
    }

    @ActionHandler( action = "idleUpdate" )
    public ProcessStatus processIdleUpdate(
            final PwmRequest pwmRequest
    )
            throws ChaiUnavailableException, IOException, ServletException, PwmUnrecoverableException
    {
        pwmRequest.validatePwmFormID();
        if ( !pwmRequest.getPwmResponse().isCommitted() )
        {
            pwmRequest.getPwmResponse().setHeader( HttpHeader.CacheControl, "no-cache, no-store, must-revalidate" );
            pwmRequest.getPwmResponse().setContentType( HttpContentType.plain );
        }
        return ProcessStatus.Halt;
    }

    @ActionHandler( action = "next" )
    public ProcessStatus processNext(
            final PwmRequest pwmRequest
    )
            throws IOException, PwmUnrecoverableException, ServletException
    {
        final PwmSession pwmSession = pwmRequest.getPwmSession();

        if ( pwmRequest.isAuthenticated() )
        {
            if ( AuthenticationFilter.forceRequiredRedirects( pwmRequest ) == ProcessStatus.Halt )
            {
                return ProcessStatus.Halt;
            }

            // log the user out if our finish action is currently set to log out.
            final ChangePasswordProfile changePasswordProfile = pwmRequest.getChangePasswordProfile();

            final boolean forceLogoutOnChange = changePasswordProfile.readSettingAsBoolean( PwmSetting.LOGOUT_AFTER_PASSWORD_CHANGE );
            if ( forceLogoutOnChange && pwmSession.getSessionStateBean().isPasswordModified() )
            {
                LOGGER.trace( pwmRequest, () -> "logging out user; password has been modified" );
                pwmRequest.getPwmResponse().sendRedirect( PwmServletDefinition.Logout );
                return ProcessStatus.Halt;
            }
        }

        redirectToForwardURL( pwmRequest );
        return ProcessStatus.Halt;
    }

    @ActionHandler( action = "pageLeaveNotice" )
    public ProcessStatus processPageLeaveNotice( final PwmRequest pwmRequest )
            throws PwmUnrecoverableException, IOException, ChaiUnavailableException, ServletException
    {
        final PwmSession pwmSession = pwmRequest.getPwmSession();
        final String referrer = pwmRequest.getHttpServletRequest().getHeader( "Referer" );
        final Instant pageLeaveNoticeTime = Instant.now();
        pwmSession.getSessionStateBean().setPageLeaveNoticeTime( pageLeaveNoticeTime );
        LOGGER.debug( () -> "pageLeaveNotice indicated at " + pageLeaveNoticeTime.toString() + ", referer=" + referrer );
        if ( !pwmRequest.getPwmResponse().isCommitted() )
        {
            pwmRequest.getPwmResponse().setHeader( HttpHeader.CacheControl, "no-cache, no-store, must-revalidate" );
            pwmRequest.getPwmResponse().setContentType( HttpContentType.plain );
        }
        return ProcessStatus.Halt;
    }

    @ActionHandler( action = "checkAttributes" )
    public ProcessStatus processCheckAttributes(
            final PwmRequest pwmRequest
    )
            throws ChaiUnavailableException, IOException, ServletException, PwmUnrecoverableException
    {
        return processCheckProfile( pwmRequest );
    }

    @ActionHandler( action = "checkProfile" )
    public ProcessStatus processCheckProfile(
            final PwmRequest pwmRequest
    )
            throws ChaiUnavailableException, IOException, ServletException, PwmUnrecoverableException
    {
        if ( !checkIfUserAuthenticated( pwmRequest ) )
        {
            return ProcessStatus.Halt;
        }

        if ( pwmRequest.getPwmSession().getUserInfo().isRequiresUpdateProfile() )
        {
            pwmRequest.getPwmResponse().sendRedirect( PwmServletDefinition.UpdateProfile );
        }
        else
        {
            redirectToForwardURL( pwmRequest );
        }

        return ProcessStatus.Halt;
    }

    @ActionHandler( action = "checkAll" )
    public ProcessStatus processCheckAll(
            final PwmRequest pwmRequest
    )
            throws ChaiUnavailableException, IOException, ServletException, PwmUnrecoverableException
    {
        if ( !checkIfUserAuthenticated( pwmRequest ) )
        {
            return ProcessStatus.Halt;
        }

        if ( AuthenticationFilter.forceRequiredRedirects( pwmRequest ) == ProcessStatus.Continue )
        {
            redirectToForwardURL( pwmRequest );
        }
        return ProcessStatus.Halt;
    }

    @ActionHandler( action = "checkIfResponseConfigNeeded" )
    public ProcessStatus processCheckIfResponseConfigNeeded(
            final PwmRequest pwmRequest
    )
            throws ChaiUnavailableException, IOException, ServletException, PwmUnrecoverableException
    {
        return processCheckResponses( pwmRequest );
    }

    @ActionHandler( action = "checkResponses" )
    public ProcessStatus processCheckResponses(
            final PwmRequest pwmRequest
    )
            throws ChaiUnavailableException, IOException, ServletException, PwmUnrecoverableException
    {
        if ( !checkIfUserAuthenticated( pwmRequest ) )
        {
            return ProcessStatus.Halt;
        }

        if ( pwmRequest.getPwmSession().getUserInfo().isRequiresResponseConfig() )
        {
            pwmRequest.getPwmResponse().sendRedirect( PwmServletDefinition.SetupResponses );
        }
        else
        {
            redirectToForwardURL( pwmRequest );
        }
        return ProcessStatus.Halt;
    }

    @ActionHandler( action = "checkExpire" )
    public ProcessStatus processCheckExpire(
            final PwmRequest pwmRequest
    )
            throws ChaiUnavailableException, IOException, ServletException, PwmUnrecoverableException
    {
        if ( !checkIfUserAuthenticated( pwmRequest ) )
        {
            return ProcessStatus.Halt;
        }

        final PwmSession pwmSession = pwmRequest.getPwmSession();
        if ( pwmSession.getUserInfo().isRequiresNewPassword() && !pwmSession.getLoginInfoBean().isLoginFlag( LoginInfoBean.LoginFlag.skipNewPw ) )
        {
            pwmRequest.getPwmResponse().sendRedirect( PwmServletDefinition.PrivateChangePassword.servletUrlName() );
        }
        else
        {
            redirectToForwardURL( pwmRequest );
        }
        return ProcessStatus.Halt;
    }

    private static void redirectToForwardURL( final PwmRequest pwmRequest )
            throws IOException
    {
        final LocalSessionStateBean sessionStateBean = pwmRequest.getPwmSession().getSessionStateBean();

        final String redirectURL = pwmRequest.getForwardUrl();
        LOGGER.trace( pwmRequest, () -> "redirecting user to forward url: " + redirectURL );

        // after redirecting we need to clear the session forward url
        if ( sessionStateBean.getForwardURL() != null )
        {
            LOGGER.trace( pwmRequest, () -> "clearing session forward url: " + sessionStateBean.getForwardURL() );
            sessionStateBean.setForwardURL( null );
        }

        pwmRequest.getPwmResponse().sendRedirect( redirectURL );
    }

    private static boolean checkIfUserAuthenticated(
            final PwmRequest pwmRequest
    )
            throws IOException, ServletException, PwmUnrecoverableException
    {
        if ( !pwmRequest.isAuthenticated() )
        {
            final String action = pwmRequest.readParameterAsString( PwmConstants.PARAM_ACTION_REQUEST );
            LOGGER.info( pwmRequest, () -> "authentication required for " + action );
            pwmRequest.respondWithError( PwmError.ERROR_AUTHENTICATION_REQUIRED.toInfo() );
            return false;
        }
        return true;
    }
}
<|MERGE_RESOLUTION|>--- conflicted
+++ resolved
@@ -48,20 +48,17 @@
 
 public abstract class CommandServlet extends ControlledPwmServlet
 {
+
     private static final PwmLogger LOGGER = PwmLogger.forClass( CommandServlet.class );
 
     @Override
-<<<<<<< HEAD
+    protected PwmLogger getLogger()
+    {
+        return LOGGER;
+    }
+
+    @Override
     public Optional<Class<? extends ProcessAction>> getProcessActionsClass( )
-=======
-    protected PwmLogger getLogger()
-    {
-        return LOGGER;
-    }
-
-    @Override
-    public Class<? extends ProcessAction> getProcessActionsClass( )
->>>>>>> 7639e46f
     {
         return Optional.of( CommandAction.class );
     }

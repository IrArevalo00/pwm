--- conflicted
+++ resolved
@@ -50,6 +50,8 @@
 {
     private static final PwmLogger LOGGER = PwmLogger.forClass( AbstractPwmServlet.class );
 
+
+
     private final Map<? extends ProcessAction, Method> actionMethodCache = createMethodCache();
 
     @Override
@@ -72,17 +74,12 @@
     protected Optional<? extends ProcessAction> readProcessAction( final PwmRequest request )
             throws PwmUnrecoverableException
     {
-<<<<<<< HEAD
         final Optional<Class<? extends ProcessAction>> processStatusClass = getProcessActionsClass();
         if ( processStatusClass.isEmpty() )
         {
             return Optional.empty();
         }
-        return JavaHelper.readEnumFromString( ( Class ) processStatusClass.get(),  request.readParameterAsString( PwmConstants.PARAM_ACTION_REQUEST ) );
-=======
-        final Class processStatusClass = getProcessActionsClass();
-        return EnumUtil.readEnumFromString( processStatusClass,  request.readParameterAsString( PwmConstants.PARAM_ACTION_REQUEST ) );
->>>>>>> 7639e46f
+        return EnumUtil.readEnumFromString( ( Class ) processStatusClass.get(),  request.readParameterAsString( PwmConstants.PARAM_ACTION_REQUEST ) );
     }
 
     private ProcessStatus dispatchMethod(
@@ -212,17 +209,11 @@
             if ( method.getAnnotation( ActionHandler.class ) != null )
             {
                 final String actionName = method.getAnnotation( ActionHandler.class ).action();
-<<<<<<< HEAD
                 getProcessActionsClass().ifPresent( processActionClass ->
                 {
-                    final Optional<? extends ProcessAction> processAction = JavaHelper.readEnumFromString( ( Class ) processActionClass, actionName );
+                    final Optional<? extends ProcessAction> processAction = EnumUtil.readEnumFromString( ( Class ) processActionClass, actionName );
                     processAction.ifPresent( action -> map.put( action, method ) );
                 } );
-=======
-                final Class processActionClass = getProcessActionsClass();
-                final Optional<? extends ProcessAction> processAction = EnumUtil.readEnumFromString( processActionClass, actionName );
-                processAction.ifPresent( action -> map.put( action, method ) );
->>>>>>> 7639e46f
 
             }
         }

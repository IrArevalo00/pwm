/*
 * Password Management Servlets (PWM)
 * http://www.pwm-project.org
 *
 * Copyright (c) 2006-2009 Novell, Inc.
 * Copyright (c) 2009-2018 The PWM Project
 *
 * This program is free software; you can redistribute it and/or modify
 * it under the terms of the GNU General Public License as published by
 * the Free Software Foundation; either version 2 of the License, or
 * (at your option) any later version.
 *
 * This program is distributed in the hope that it will be useful,
 * but WITHOUT ANY WARRANTY; without even the implied warranty of
 * MERCHANTABILITY or FITNESS FOR A PARTICULAR PURPOSE.  See the
 * GNU General Public License for more details.
 *
 * You should have received a copy of the GNU General Public License
 * along with this program; if not, write to the Free Software
 * Foundation, Inc., 59 Temple Place, Suite 330, Boston, MA  02111-1307  USA
 */

package password.pwm.resttest;

import java.time.Instant;

public class SmsPostResponseBody
{
    private String messageContent;
<<<<<<< HEAD
    private Date date;
=======
    private Instant date;
>>>>>>> 73d7b1ba

    public SmsPostResponseBody( final String message, final Instant date )
    {
        final String[] strings = message.split( "&" );
        this.messageContent = strings[strings.length - 1];
        this.date = new Date( date.getTime() );
    }

    public SmsPostResponseBody( final String message )
    {
        final String[] strings = message.split( "&" );
        this.messageContent = strings[strings.length - 1];
    }

    public SmsPostResponseBody( final Instant date )
    {
        this.date = new Date( date.getTime() );
        this.messageContent = "";
    }

    public SmsPostResponseBody()
    {

    }

    public String getMessageContent()
    {
        return messageContent;
    }

    public void setMessageContent( final String messageContent )
    {
        this.messageContent = messageContent;
    }

    public Instant getDate()
    {
        return new Date( this.date.getTime() );
    }

    public void setDate( final Instant date )
    {
        this.date = new Date( this.date.getTime() );
    }
}<|MERGE_RESOLUTION|>--- conflicted
+++ resolved
@@ -27,17 +27,13 @@
 public class SmsPostResponseBody
 {
     private String messageContent;
-<<<<<<< HEAD
-    private Date date;
-=======
     private Instant date;
->>>>>>> 73d7b1ba
 
     public SmsPostResponseBody( final String message, final Instant date )
     {
         final String[] strings = message.split( "&" );
         this.messageContent = strings[strings.length - 1];
-        this.date = new Date( date.getTime() );
+        this.date = Instant.now();
     }
 
     public SmsPostResponseBody( final String message )
@@ -48,7 +44,7 @@
 
     public SmsPostResponseBody( final Instant date )
     {
-        this.date = new Date( date.getTime() );
+        this.date = Instant.now();
         this.messageContent = "";
     }
 
@@ -69,11 +65,11 @@
 
     public Instant getDate()
     {
-        return new Date( this.date.getTime() );
+        return Instant.now();
     }
 
     public void setDate( final Instant date )
     {
-        this.date = new Date( this.date.getTime() );
+        this.date = Instant.now();
     }
 }
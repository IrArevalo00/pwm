--- conflicted
+++ resolved
@@ -533,17 +533,11 @@
         this.setAttribute(PwmRequestAttribute.FormData, formDataMapValue);
         this.setAttribute(PwmRequestAttribute.FormReadOnly, readOnly);
         this.setAttribute(PwmRequestAttribute.FormShowPasswordFields, showPasswordFields);
-<<<<<<< HEAD
-        //this.setAttribute(PwmRequestAttribute.FormMobileDevices, formDataMapValue);
-        //this.setAttribute(PwmRequestAttribute.FormCustomLinks, new ArrayList<>(formConfiguration));
     }
 
     public void addFormInfoToRequestAttr(
             final List<FormConfiguration> FormCustomLinks) {
         this.setAttribute(PwmRequestAttribute.FormCustomLinks, new ArrayList<>(FormCustomLinks));
-=======
-        this.setAttribute(PwmRequestAttribute.FormMobileDevices, formDataMapValue);
->>>>>>> 4be37a4f
     }
 
     public void invalidateSession() {

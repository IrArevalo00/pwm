import { IHttpService, IPromise, IQService } from 'angular';
import Person from '../models/person.model';
import PwmService from './pwm.service';
import OrgChartData from '../models/orgchart-data.model';
import SearchResult from '../models/search-result.model';

export interface IPeopleService {
    autoComplete(query: string): IPromise<Person[]>;
    cardSearch(query: string): IPromise<SearchResult>;
    getDirectReports(personId: string): IPromise<Person[]>;
    getNumberOfDirectReports(personId: string): IPromise<number>;
    getManagementChain(personId: string): IPromise<Person[]>;
    getOrgChartData(personId: string): IPromise<OrgChartData>;
    getPerson(id: string): IPromise<Person>;
    isOrgChartEnabled(id: string): IPromise<boolean>;
    search(query: string): IPromise<SearchResult>;
}

export default class PeopleService extends PwmService implements IPeopleService {
    static $inject = ['$http', '$q'];
    constructor(private $http: IHttpService, private $q: IQService) {
        super();
    }

    autoComplete(query: string): IPromise<Person[]> {
        return this.search(query)
            .then((searchResult: SearchResult) => {
                let people = searchResult.people;
                if (people && people.length > 10) {
                    return this.$q.resolve(people.slice(0, 10));
                }

                return this.$q.resolve(people);
            });
    }

    cardSearch(query: string): angular.IPromise<SearchResult> {
        let self = this;

        return this.search(query)
            .then((searchResult: SearchResult) => {
                let sizeExceeded = searchResult.sizeExceeded;

                let peoplePromises: IPromise<Person>[] = searchResult.people.map((person: Person) => {
                    return self.getPerson(person.userKey);
                });

                return this.$q
                    .all(peoplePromises)
                    .then((people: Person[]) => {
                        let searchResult = new SearchResult({ sizeExceeded: sizeExceeded, searchResults: people });
                        return this.$q.resolve(searchResult);
                    });
            });
    }

    getDirectReports(id: string): IPromise<Person[]> {
        return this.getOrgChartData(id).then((orgChartData: OrgChartData) => {
            let people: Person[] = [];

            for (let directReport of orgChartData.children) {
                let person: Person = new Person(directReport);
                people.push(person);
            }

            return this.$q.resolve(people);
        });
    }

    getNumberOfDirectReports(personId: string): IPromise<number> {
        return this.getOrgChartData(personId).then((orgChartData: OrgChartData) => {
            return this.$q.resolve(orgChartData.children.length);
        });
    }

    getManagementChain(id: string): IPromise<Person[]> {
        let people: Person[] = [];
        return this.getManagerRecursive(id, people);
    }

    private getManagerRecursive(id: string, people: Person[]): IPromise<Person[]> {
        return this.getOrgChartData(id).then((orgChartData: OrgChartData) => {
            if (orgChartData.manager) {
                people.push(orgChartData.manager);

                return this.getManagerRecursive(orgChartData.manager.userKey, people);
            }

            return this.$q.resolve(people);
        });
    }

    getOrgChartData(personId: string): angular.IPromise<OrgChartData> {

        return this.$http.get(this.getServerUrl('orgChartData'), { params: { userKey: personId } })
            .then((response) => {
                let responseData = response.data['data'];

                let manager: Person;
                if ('parent' in responseData) { manager = new Person(responseData['parent']); }
                const children = responseData['children'].map((child: any) => new Person(child));
                const self = new Person(responseData['self']);

                const orgChartData = new OrgChartData(manager, children, self);

                return this.$q.resolve(orgChartData);
            });
    }

    getPerson(id: string): IPromise<Person> {
        return this.$http.get(this.getServerUrl('detail'), { params: { userKey: id } })
            .then((response) => {
            let person: Person = new Person(response.data['data']);
            return this.$q.resolve(person);
        });
    }

    isOrgChartEnabled(id: string): IPromise<boolean> {
        // TODO: need to read this from the server
        return this.$q.resolve(true);
    }

<<<<<<< HEAD
    search(query: string): IPromise<SearchResult> {
        return this.$http.post(this.getServerUrl('search', { 'includeDisplayName': true }), {
            username: query
        }).then((response) => {
            let receivedData: any = response.data['data'];
            let searchResult: SearchResult = new SearchResult(receivedData);
=======
    search(query: string): IPromise<Person[]> {
        return this.$http.get(this.getServerUrl('search', { 'includeDisplayName': true }), { params: { username: query } })
        .then((response) => {
            let people: Person[] = [];
>>>>>>> 52a51552

            return this.$q.resolve(searchResult);
        });
    }
}<|MERGE_RESOLUTION|>--- conflicted
+++ resolved
@@ -91,8 +91,8 @@
     }
 
     getOrgChartData(personId: string): angular.IPromise<OrgChartData> {
-
-        return this.$http.get(this.getServerUrl('orgChartData'), { params: { userKey: personId } })
+        return this.$http
+            .get(this.getServerUrl('orgChartData'), { params: { userKey: personId } })
             .then((response) => {
                 let responseData = response.data['data'];
 
@@ -108,11 +108,12 @@
     }
 
     getPerson(id: string): IPromise<Person> {
-        return this.$http.get(this.getServerUrl('detail'), { params: { userKey: id } })
+        return this.$http
+            .get(this.getServerUrl('detail'), { params: { userKey: id } })
             .then((response) => {
-            let person: Person = new Person(response.data['data']);
-            return this.$q.resolve(person);
-        });
+                let person: Person = new Person(response.data['data']);
+                return this.$q.resolve(person);
+            });
     }
 
     isOrgChartEnabled(id: string): IPromise<boolean> {
@@ -120,21 +121,14 @@
         return this.$q.resolve(true);
     }
 
-<<<<<<< HEAD
     search(query: string): IPromise<SearchResult> {
-        return this.$http.post(this.getServerUrl('search', { 'includeDisplayName': true }), {
-            username: query
-        }).then((response) => {
-            let receivedData: any = response.data['data'];
-            let searchResult: SearchResult = new SearchResult(receivedData);
-=======
-    search(query: string): IPromise<Person[]> {
-        return this.$http.get(this.getServerUrl('search', { 'includeDisplayName': true }), { params: { username: query } })
-        .then((response) => {
-            let people: Person[] = [];
->>>>>>> 52a51552
+        return this.$http
+            .get(this.getServerUrl('search', { 'includeDisplayName': true }), { params: { username: query } })
+            .then((response) => {
+                let receivedData: any = response.data['data'];
+                let searchResult: SearchResult = new SearchResult(receivedData);
 
-            return this.$q.resolve(searchResult);
-        });
+                return this.$q.resolve(searchResult);
+            });
     }
 }
--- conflicted
+++ resolved
@@ -811,7 +811,6 @@
     var showConfirmation = type != 'checkbox' && type != 'select' && !hideStandardOptions;
     var showSource = PWM_MAIN.JSLibrary.arrayContains(settings['flags'],'Form_ShowSource');
 
-<<<<<<< HEAD
 
     var inputID = 'value_' + keyName + '_' + iteration + "_";
     var bodyText = '<div style="max-height: 500px; overflow-y: auto"><table class="noborder">';
@@ -883,65 +882,6 @@
 
     var initFormElements = function() {
         var currentValue = PWM_VAR['clientSettingCache'][keyName][iteration];
-=======
-    require(["dijit/Dialog","dijit/form/Textarea","dijit/form/CheckBox","dijit/form/NumberSpinner"],function(){
-        var inputID = 'value_' + keyName + '_' + iteration + "_";
-        var bodyText = '<div style="max-height: 500px; overflow-x: auto"><table class="noborder">';
-        if (!hideStandardOptions) {
-            bodyText += '<tr>';
-            var descriptionValue = PWM_VAR['clientSettingCache'][keyName][iteration]['description'][''];
-            bodyText += '<td id="' + inputID + '-label-description" class="key" title="' + PWM_CONFIG.showString('Tooltip_FormOptions_Description') + '">Description</td><td>';
-            bodyText += '<div class="noWrapTextBox" id="' + inputID + 'description"><span class="btn-icon pwm-icon pwm-icon-edit"></span><span>' + descriptionValue + '...</span></div>';
-            bodyText += '</td>';
-
-            bodyText += '</tr><tr>';
-        }
-        if (showConfirmation) {
-            bodyText += '<td id="' + inputID + '-label-confirm" class="key" title="' + PWM_CONFIG.showString('Tooltip_FormOptions_Confirm') + '">Confirm</td><td><input type="checkbox" id="' + inputID + 'confirmationRequired' + '"/></td>';
-            bodyText += '</tr><tr>';
-        }
-        if (showUnique) {
-            bodyText += '<td id="' + inputID + '-label-unique" class="key" title="' + PWM_CONFIG.showString('Tooltip_FormOptions_Unique') + '">Unique</td><td><input type="checkbox" id="' + inputID + 'unique' + '"/></td>';
-            bodyText += '</tr><tr>';
-        }
-        if (showRequired) {
-            bodyText += '<td id="' + inputID + '-label-required" class="key" title="' + PWM_CONFIG.showString('Tooltip_FormOptions_Required') + '">Required</td><td><input type="checkbox" id="' + inputID + 'required' + '"/></td>';
-            bodyText += '</tr><tr>';
-        }
-        if (showReadOnly) {
-            bodyText += '<td id="' + inputID + '-label-readOnly" class="key" title="' + PWM_CONFIG.showString('Tooltip_FormOptions_ReadOnly') + '">Read Only</td><td><input type="checkbox" id="' + inputID + 'readonly' + '"/></td>';
-            bodyText += '</tr><tr>';
-        }
-        if (showMultiValue) {
-            bodyText += '<td id="' + inputID + '-label-multivalue" class="key" title="' + PWM_CONFIG.showString('Tooltip_FormOptions_MultiValue') + '">MultiValue</td><td><input type="checkbox" id="' + inputID + 'multivalue' + '"/></td>';
-            bodyText += '</tr><tr>';
-        }
-
-        bodyText += '<td class="key">Minimum Length</td><td><input type="number" id="' + inputID + 'minimumLength' + '"/></td>';
-        bodyText += '</tr><tr>';
-        bodyText += '<td class="key">Maximum Length</td><td><input type="number" id="' + inputID + 'maximumLength' + '"/></td>';
-        bodyText += '</tr><tr>';
-
-        { // regex
-            bodyText += '<td id="' + inputID + '-label-regex" class="key" title="' + PWM_CONFIG.showString('Tooltip_FormOptions_Regex') + '">Regular Expression</td><td><input type="text" class="configStringInput" id="' + inputID + 'regex' + '"/></td>';
-            bodyText += '</tr><tr>';
-
-            var regexErrorValue = PWM_VAR['clientSettingCache'][keyName][iteration]['regexErrors'][''];
-            bodyText += '<td id="' + inputID + '-label-regexError" class="key" title="' + PWM_CONFIG.showString('Tooltip_FormOptions_RegexError') + '">Regular Expression<br/>Error Message</td><td>';
-            bodyText += '<div class="noWrapTextBox" id="' + inputID + 'regexErrors"><span class="btn-icon pwm-icon pwm-icon-edit"></span><span>' + regexErrorValue + '...</span></div>';
-            bodyText += '</td>';
-            bodyText += '</tr><tr>';
-        }
-        bodyText += '<td id="' + inputID + '-label-placeholder" class="key" title="' + PWM_CONFIG.showString('Tooltip_FormOptions_Placeholder') + '">Placeholder</td><td><input type="text" id="' + inputID + 'placeholder' + '"/></td>';
-        bodyText += '</tr><tr>';
-        bodyText += '<td id="' + inputID + '-label-js" class="key" title="' + PWM_CONFIG.showString('Tooltip_FormOptions_Javascript') + '">JavaScript</td><td><input type="text" id="' + inputID + 'javascript' + '"/></td>';
-        bodyText += '</tr><tr>';
-        if (PWM_VAR['clientSettingCache'][keyName][iteration]['type'] == 'select') {
-            bodyText += '<td class="key">Select Options</td><td><button id="' + inputID + 'editOptionsButton"><span class="btn-icon pwm-icon pwm-icon-list-ul"/> Edit</button></td>';
-            bodyText += '</tr>';
-        }
-        bodyText += '</table></div>';
->>>>>>> 8261d079
 
         PWM_MAIN.addEventHandler(inputID + 'editOptionsButton', 'click', function(){
             FormTableHandler.showSelectOptionsDialog(keyName,iteration);
